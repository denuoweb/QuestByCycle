--- conflicted
+++ resolved
@@ -76,17 +76,11 @@
 
 
 def test_badge_option_individual(user, game):
-<<<<<<< HEAD
     ind_badge = Badge(name="Ind", description="i", game_id=game.id)
     cat_badge = Badge(name="Cat", description="c", category="C", game_id=game.id)
     db.session.add_all([ind_badge, cat_badge])
     db.session.commit()
-=======
-    ind_badge = Badge(name="Ind", description="i")
-    cat_badge = Badge(name="Cat", description="c", category="C")
-    db.session.add_all([ind_badge, cat_badge])
-    db.session.flush()
->>>>>>> a84fa8de
+
     quest = Quest(
         title="Q",
         game_id=game.id,
@@ -123,17 +117,11 @@
 
 
 def test_badge_option_both(user, game):
-<<<<<<< HEAD
     ind_badge = Badge(name="Ind", description="i", game_id=game.id)
     cat_badge = Badge(name="Cat", description="c", category="C2", game_id=game.id)
     db.session.add_all([ind_badge, cat_badge])
     db.session.commit()
-=======
-    ind_badge = Badge(name="Ind", description="i")
-    cat_badge = Badge(name="Cat", description="c", category="C2")
-    db.session.add_all([ind_badge, cat_badge])
-    db.session.flush()
->>>>>>> a84fa8de
+
     quest = Quest(
         title="Q",
         game_id=game.id,
