--- conflicted
+++ resolved
@@ -2,13 +2,8 @@
 from urllib.parse import urlparse, parse_qs
 
 from app import create_app, db
-<<<<<<< HEAD
-from app.models import User
 from tests.helpers import url_for_path
-=======
 from app.models.user import User
-from flask import url_for
->>>>>>> c46efb96
 from datetime import datetime, timezone
 from sqlalchemy.exc import SQLAlchemyError
 
