--- conflicted
+++ resolved
@@ -24,14 +24,11 @@
     assert resp.mimetype == 'application/json'
     data = resp.get_json()
     assert data.get('name') == 'QuestByCycle'
-<<<<<<< HEAD
+    assert 'file_handlers' in data
 
 
 def test_launch_handler_is_object(client):
     resp = client.get('/manifest.json')
     assert resp.status_code == 200
     data = resp.get_json()
-    assert isinstance(data.get('launch_handler'), dict)
-=======
-    assert 'file_handlers' in data
->>>>>>> 53028997
+    assert isinstance(data.get('launch_handler'), dict)