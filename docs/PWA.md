--- conflicted
+++ resolved
@@ -9,8 +9,6 @@
 - The service worker is registered from the root path: `/sw.js`.
 - Background sync ensures actions performed while offline are sent when
   connectivity returns.
-<<<<<<< HEAD
-=======
 - The manifest includes a `share_target` entry so the site can receive shared
   images and text via the Web Share Target API. Shared data is POSTed to the
   route `/share-target`.
@@ -28,7 +26,6 @@
 ## Push Notifications
 - If the user grants permission, push messages received by the
   service worker display a notification using the app icon.
->>>>>>> 7e330a46
 
 ## TWA Asset Links
 - The route `/.well-known/assetlinks.json` dynamically returns the digital asset links used for TWA verification.
