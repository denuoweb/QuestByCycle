--- conflicted
+++ resolved
@@ -7,12 +7,9 @@
 - The PWA manifest at `app/static/manifest.json` is available from `/manifest.json`.
 - The manifest enables the `window-controls-overlay` display mode for desktop browsers using `display_override`.
 - The service worker is registered from the root path: `/sw.js`.
-<<<<<<< HEAD
 - The manifest sets `handle_links` to `preferred` so links open directly in the
   installed app when possible.
-=======
 - The manifest includes a `launch_handler` object specifying `"client_mode": "focus-existing"` so that repeated launches reuse the existing window.
->>>>>>> 5c647e8f
 
 ## TWA Asset Links
 - The route `/.well-known/assetlinks.json` dynamically returns the digital asset links used for TWA verification.
