--- conflicted
+++ resolved
@@ -302,13 +302,12 @@
 sent. Ensure `SECRET_KEY` is defined and access the site using the host specified by
 `LOCAL_DOMAIN` (typically `localhost:5000`).
 
-<<<<<<< HEAD
 JavaScript helpers always include CSRF tokens. To disable CSRF checks in a local environment,
 set `WTF_CSRF_ENABLED=false` in your `.env` file.
-=======
+
 When `DEBUG=true`, JavaScript helpers skip sending CSRF tokens to simplify local testing.
 CSRF protection on the server is also disabled in this mode so requests succeed without the token.
->>>>>>> 4197c42d
+
 
 Log messages are saved to `logs/application.log`. Debug messages only appear
 when the application runs with `DEBUG=true` or `flask run --debug`.
