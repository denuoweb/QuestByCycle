--- conflicted
+++ resolved
@@ -69,9 +69,6 @@
 
 
 def sanitize_html(html_content: str | None) -> str | None:
-<<<<<<< HEAD
-    """Sanitize HTML content or return ``None`` for blank values."""
-=======
     """Return sanitized HTML or ``None`` for empty input.
 
     Parameters
@@ -79,7 +76,6 @@
     html_content:
         Raw HTML content which may be ``None``.
     """
->>>>>>> e9894b24
     if html_content is None:
         return None
     return SANITIZER.sanitize(html_content)
