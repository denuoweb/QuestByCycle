# pylint: disable=too-many-lines, import-error
"""
Module: quests
This module contains all routes and helper functions for quest management,
submission handling, and related operations in the application.
"""

import base64
import csv
import os
import bleach
import qrcode
import requests 
from datetime import datetime, timezone
from io import BytesIO
from sqlalchemy.exc import IntegrityError
from flask import (
    Blueprint,
    current_app,
    flash,
    jsonify,
    make_response,
    redirect,
    render_template,
    request,
    url_for,
    abort
)
from flask_login import current_user, login_required
from werkzeug.exceptions import RequestEntityTooLarge
from werkzeug.utils import secure_filename
from app.forms import PhotoForm, QuestForm
from app.social import post_to_social_media
from app.utils import (
    can_complete_quest,
    check_and_award_badges,
    check_and_revoke_badges,
    getLastRelevantCompletionTime,
    save_badge_image,
    save_submission_image,
    save_submission_video,
    public_media_url,
    update_user_score,
)
from app.activitypub_utils import (
    post_activitypub_create_activity, 
    post_activitypub_like_activity,
    post_activitypub_comment_activity
)
from .models import (
    db, Badge, Game, Quest, QuestSubmission,
    User, UserQuest, SubmissionLike, SubmissionReply,
    Notification
)
from pytz import utc

quests_bp = Blueprint("quests", __name__, template_folder="templates")

ALLOWED_TAGS = [
    "a", "b", "i", "u", "em", "strong", "p", "h1", "h2", "h3", "h4", "h5",
    "h6", "blockquote", "code", "pre", "br", "div", "span", "ul", "ol", "li",
    "hr", "sub", "sup", "s", "strike", "font", "img", "video", "figure"
]

ALLOWED_ATTRIBUTES = {
    "*": ["class", "id"],
    "a": ["href", "title", "target"],
    "img": ["src", "alt", "width", "height"],
    "video": ["src", "width", "height", "controls"],
    "p": ["class"],
    "span": ["class"],
    "div": ["class"],
    "h1": ["class"],
    "h2": ["class"],
    "h3": ["class"],
    "h4": ["class"],
    "h5": ["class"],
    "h6": ["class"],
    "blockquote": ["class"],
    "code": ["class"],
    "pre": ["class"],
    "ul": ["class"],
    "ol": ["class"],
    "li": ["class"],
    "hr": ["class"],
    "sub": ["class"],
    "sup": ["class"],
    "s": ["class"],
    "strike": ["class"],
    "font": ["color", "face", "size"],
}


def sanitize_html(html_content):
    """Sanitize HTML content using bleach with allowed tags and attributes."""
    return bleach.clean(
        html_content, tags=ALLOWED_TAGS, attributes=ALLOWED_ATTRIBUTES
    )


@quests_bp.route("/<int:game_id>/manage_quests", methods=["GET"])
@login_required
def manage_game_quests(game_id):
    """
    Render the manage quests page for a given game.

    Args:
        game_id (int): The ID of the game.
    """
    game = Game.query.get_or_404(game_id)

    if not current_user.is_admin:
        flash("Access denied: Only administrators can manage quests.", "danger")
        return redirect(url_for("main.index", game_id=game_id))

    form = QuestForm()
    quests = Quest.query.filter_by(game_id=game_id).all()
    return render_template(
        "manage_quests.html",
        game=game,
        quests=quests,
        form=form,
        game_id=game_id,
        in_admin_dashboard=True
    )


@quests_bp.route("/game/<int:game_id>/add_quest", methods=["GET", "POST"])
@login_required
def add_quest(game_id):
    """
    Add a new quest to the game.

    Args:
        game_id (int): The ID of the game.
    """
    form = QuestForm()
    form.game_id.data = game_id  # Set the game_id field in the form

    if form.validate_on_submit():
        badge_id = (
            form.badge_id.data
            if form.badge_id.data and form.badge_id.data != "0"
            else None
        )

        if not badge_id and form.badge_name.data:
            badge_image_file = None
            if "badge_image_filename" in request.files:
                badge_image_file = request.files["badge_image_filename"]
                if badge_image_file and badge_image_file.filename != "":
                    badge_image_file = save_badge_image(badge_image_file)
                else:
                    flash("No badge image selected for upload.", "error")

            new_badge = Badge(
                name=sanitize_html(form.badge_name.data),
                description=sanitize_html(form.badge_description.data),
                image=badge_image_file,
            )
            db.session.add(new_badge)
            db.session.flush()
            badge_id = new_badge.id

        new_quest = Quest(
            title=sanitize_html(form.title.data),
            description=sanitize_html(form.description.data),
            tips=sanitize_html(form.tips.data),
            points=form.points.data,
            game_id=game_id,
            completion_limit=form.completion_limit.data,
            badge_awarded=form.badge_awarded.data,
            frequency=sanitize_html(form.frequency.data),
            enabled=form.enabled.data,
            is_sponsored=form.is_sponsored.data,
            category=sanitize_html(form.category.data),
            verification_type=sanitize_html(form.verification_type.data),
            badge_id=badge_id,
        )
        db.session.add(new_quest)
        try:
            db.session.commit()
            flash("Quest added successfully!", "success")
        except Exception:  # pylint: disable=broad-except
            db.session.rollback()
            flash(f"An error occured.", "error")

        return redirect(url_for("quests.manage_game_quests", game_id=game_id,
            in_admin_dashboard=True))

    return render_template("add_quest.html", form=form, game_id=game_id,
        in_admin_dashboard=True)


@quests_bp.route("/quest/<int:quest_id>/submit", methods=["POST"])
@login_required
def submit_quest(quest_id):
    """
    Submit a quest completion. This version now includes the hybrid behavior:
    if an image is provided and the user is set to cross-post, it will also post
    to Mastodon and generate a local ActivityPub Create activity.
    """
    quest = Quest.query.get_or_404(quest_id)
    game = Game.query.get_or_404(quest.game_id)
    now = datetime.now(utc)

    # Check if the quest is within game dates.
    if game.start_date > now or now > game.end_date:
        return jsonify({
            "success": False,
            "message": "This quest cannot be completed outside of the game dates"
        }), 403

    can_verify, next_eligible_time = can_complete_quest(current_user.id, quest_id)
    if not can_verify:
        return jsonify({
            "success": False,
            "message": f"You cannot submit this quest again until {next_eligible_time}"
        }), 403

    sid = request.form.get("sid")
    if not sid:
        return jsonify({"success": False, "message": "No session ID provided"}), 400

    verification_type = quest.verification_type
    image_file = request.files.get("image")
    video_file = request.files.get("video")
    comment = sanitize_html(request.form.get("verificationComment", ""))

    # Handle different verification types.
    if verification_type == "qr_code":
        return jsonify({
            "success": True,
            "message": "QR Code verification does not require any submission"
        }), 200
    if verification_type == "photo" and (not image_file or image_file.filename == ""):
        return jsonify({
            "success": False,
            "message": "No file selected for photo verification"
        }), 400
    if verification_type == "video" and (not video_file or video_file.filename == ""):
        return jsonify({
            "success": False,
            "message": "No file selected for video verification"
        }), 400
    if verification_type == "comment" and not comment:
        return jsonify({"success": False, "message": "Comment required for verification"}), 400
    if verification_type == "photo_comment" and (not image_file or image_file.filename == ""):
        return jsonify({
            "success": False,
            "message": "Photo required for verification"
        }), 400
    if quest.verification_type == "Pause":
        return jsonify({"success": False, "message": "This quest is currently paused"}), 403

    try:
        image_url = None
        video_url = None
        if image_file and image_file.filename:
            image_url = save_submission_image(image_file)
            image_path = os.path.join(current_app.static_folder, image_url)
        elif video_file and video_file.filename:
            try:
                video_url = save_submission_video(video_file)
            except ValueError as ve:
                current_app.logger.error(f"Error processing video file: {str(ve)}")
                return jsonify({"success": False, "message": "An error occurred while processing the video file. Please try again later."}), 400
            image_path = os.path.join(current_app.static_folder, video_url)
        else:
            image_path = None

        display_name = current_user.display_name or current_user.username
        status_text = f"{display_name} completed '{quest.title}'! #QuestByCycle"

        # Post to social media (Twitter, Facebook, Instagram) if enabled.
        twitter_url, fb_url, instagram_url = (None, None, None)
        if image_url and current_user.upload_to_socials:
            twitter_url, fb_url, instagram_url = post_to_social_media(
                image_url, image_path, status_text, game, sid
            )

        # Hybrid cross-post: Post to Mastodon if the user is linked.
        mastodon_url = None
        if image_url and current_user.upload_to_mastodon and current_user.mastodon_access_token:
            mastodon_url = post_to_mastodon_status(image_path, status_text, current_user)

        new_submission = QuestSubmission(
            quest_id=quest_id,
            user_id=current_user.id,
            image_url=(image_url if image_url else None),
            video_url=video_url,
            comment=comment,
            twitter_url=twitter_url,
            fb_url=fb_url,
            instagram_url=instagram_url,
            timestamp=datetime.now(timezone.utc),
        )
        db.session.add(new_submission)

        user_quest = UserQuest.query.filter_by(user_id=current_user.id, quest_id=quest_id).first()
        if not user_quest:
            user_quest = UserQuest(
                user_id=current_user.id,
                quest_id=quest_id,
                completions=1,
                points_awarded=quest.points,
                completed_at=datetime.now(timezone.utc),
            )
            db.session.add(user_quest)
        else:
            user_quest.completions += 1
            user_quest.points_awarded += quest.points
            user_quest.completed_at = datetime.now(timezone.utc)

        db.session.commit()

        update_user_score(current_user.id)
        check_and_award_badges(current_user.id, quest_id, quest.game_id)
        total_points = sum(
            ut.points_awarded for ut in UserQuest.query.filter_by(user_id=current_user.id)
        )

        # Create and deliver ActivityPub Create activity.
        activity = None
        if image_url or video_url:
            activity = post_activitypub_create_activity(new_submission, current_user, quest)


        return jsonify({
            "success": True,
            "new_completion_count": user_quest.completions,
            "total_points": total_points,
            "image_url": public_media_url(image_url),
            "video_url": public_media_url(video_url),
            "comment": comment,
            "twitter_url": twitter_url,
            "fb_url": fb_url,
            "instagram_url": instagram_url,
            "mastodon_url": mastodon_url,
            "activity": activity  # For debugging, shows the constructed ActivityPub activity
        })
    except Exception as error:
        db.session.rollback()
        return


@quests_bp.route("/quest/<int:quest_id>/update", methods=["POST"])
@login_required
def update_quest(quest_id):
    """
    Update quest details. Only accessible to administrators.

    Args:
        quest_id (int): The ID of the quest.
    """
    if not current_user.is_admin:
        return jsonify({"success": False, "message": "Permission denied"}), 403

    quest = Quest.query.get_or_404(quest_id)
    data = request.get_json()

    quest.title = sanitize_html(data.get("title", quest.title))
    quest.description = sanitize_html(data.get("description", quest.description))
    quest.tips = sanitize_html(data.get("tips", quest.tips))
    quest.points = data.get("points", quest.points)
    quest.completion_limit = data.get("completion_limit", quest.completion_limit)
    quest.badge_awarded = data.get("badge_awarded", quest.badge_awarded)
    quest.enabled = data.get("enabled", quest.enabled)
    quest.is_sponsored = data.get("is_sponsored", quest.is_sponsored)
    quest.category = sanitize_html(data.get("category", quest.category))
    quest.verification_type = sanitize_html(
        data.get("verification_type", quest.verification_type)
    )
    quest.frequency = sanitize_html(data.get("frequency", quest.frequency))

    badge_id = data.get("badge_id")
    if badge_id is not None:
        try:
            quest.badge_id = int(badge_id)
        except ValueError:
            return jsonify({"success": False, "message": "Invalid badge ID"}), 400

    try:
        db.session.commit()
        return jsonify({"success": True, "message": "Quest updated successfully"})
    except Exception as error:  # pylint: disable=broad-except
        db.session.rollback()
        return


@quests_bp.route("/quest/<int:quest_id>/delete", methods=["DELETE"])
@login_required
def delete_quest(quest_id):
    """
    Delete a quest. Only administrators are allowed to perform this action.

    Args:
        quest_id (int): The ID of the quest to delete.
    """
    if not current_user.is_admin:
        return jsonify({"success": False, "message": "Permission denied"}), 403

    quest_to_delete = Quest.query.get_or_404(quest_id)
    db.session.delete(quest_to_delete)

    try:
        db.session.commit()
        return jsonify({"success": True, "message": "Quest deleted successfully"})
    except Exception as error:  # pylint: disable=broad-except
        db.session.rollback()
        current_app.logger.error(f"Failed to delete quest {quest_id}: {error}")
        return


@quests_bp.route("/game/<int:game_id>/quests", methods=["GET"])
def get_quests_for_game(game_id):
    """
    Get all quests for a specific game.

    Args:
        game_id (int): The ID of the game.
    """
    quests = Quest.query.filter_by(game_id=game_id).all()
    quests_data = [
        {
            "id": quest.id,
            "title": quest.title,
            "description": quest.description,
            "tips": quest.tips,
            "points": quest.points,
            "completion_limit": quest.completion_limit,
            "enabled": quest.enabled,
            "is_sponsored": quest.is_sponsored,
            "verification_type": quest.verification_type,
            "badge_name": quest.badge.name if quest.badge else "None",
            "badge_description": quest.badge.description if quest.badge else "",
            "badge_awarded": quest.badge_awarded if quest.badge_id else "",
            "frequency": quest.frequency,
            "category": quest.category if quest.category else "Not Set",
        }
        for quest in quests
    ]
    return jsonify(quests=quests_data)


@quests_bp.route("/game/<int:game_id>/import_quests", methods=["POST"])
@login_required
def import_quests(game_id):
    """
    Import quests from a CSV file for a specified game.

    Args:
        game_id (int): The ID of the game.
    """
    if "quests_csv" not in request.files:
        return jsonify(success=False, message="No file part"), 400

    file = request.files["quests_csv"]
    if file.filename == "":
        return jsonify(success=False, message="No selected file"), 400

    if file:
        upload_dir = current_app.config["TASKCSV"]
        os.makedirs(upload_dir, exist_ok=True)

        filepath = os.path.join(upload_dir, secure_filename(file.filename))
        file.save(filepath)

        imported_badges = []
        with open(filepath, mode="r", encoding="utf-8") as csv_file:
            quests_data = csv.DictReader(csv_file)
            for quest_info in quests_data:
                badge = Badge.query.filter_by(
                    name=sanitize_html(quest_info["badge_name"])
                ).first()
                if not badge:
                    badge = Badge(
                        name=sanitize_html(quest_info["badge_name"]),
                        description=sanitize_html(quest_info["badge_description"]),
                    )
                    db.session.add(badge)
                    db.session.flush()
                    imported_badges.append(badge.id)

                new_quest = Quest(
                    category=sanitize_html(quest_info["category"]),
                    title=sanitize_html(quest_info["title"]),
                    description=sanitize_html(quest_info["description"]),
                    tips=sanitize_html(quest_info["tips"]),
                    points=quest_info["points"].replace(",", ""),
                    completion_limit=quest_info["completion_limit"],
                    frequency=sanitize_html(quest_info["frequency"]),
                    verification_type=sanitize_html(quest_info["verification_type"]),
                    badge_id=badge.id,
                    badge_awarded=quest_info["badge_awarded"],
                    game_id=game_id,
                )
                db.session.add(new_quest)

            db.session.commit()
            os.remove(filepath)

        return jsonify(
            success=True,
            redirectUrl=url_for("quests.manage_game_quests", game_id=game_id),
        )

    return jsonify(success=False, message="Invalid file"), 400


@quests_bp.route("/quest/<int:quest_id>/submissions")
@login_required
def get_quest_submissions(quest_id):
    submissions = (
        db.session.query(QuestSubmission, Quest)
        .join(Quest, Quest.id == QuestSubmission.quest_id)
        .filter(QuestSubmission.quest_id == quest_id)
        .all()
    )

    submissions_data = []
    for sub, quest in submissions:
        user = User.query.get(sub.user_id)
        submissions_data.append({
            "id"                 : sub.id,
            "image_url"          : public_media_url(sub.image_url),
            "video_url"          : public_media_url(sub.video_url),
            "comment"            : sub.comment,
            "timestamp"          : sub.timestamp.strftime("%Y-%m-%d %H:%M"),
            "user_id"            : sub.user_id,
            "user_display_name"  : user.display_name or user.username,
            "user_username"      : user.username,
            "user_profile_picture":
                url_for('static', filename=user.profile_picture)
                if user.profile_picture else url_for('static', filename="images/default_profile.png"),
            "twitter_url"        : sub.twitter_url,
            "fb_url"             : sub.fb_url,
            "instagram_url"      : sub.instagram_url,
            "verification_type"  : quest.verification_type      # ← UPDATE ►
        })
    return jsonify(submissions_data)


@quests_bp.route("/detail/<int:quest_id>/user_completion")
@login_required
# pylint: disable=too-many-locals, too-many-return-statements, too-many-statements
def quest_user_completion(quest_id):
    """
    Get quest details and user completion data for a specific quest.

    Args:
        quest_id (int): The ID of the quest.
    """
    quest = Quest.query.get_or_404(quest_id)
    badge = Badge.query.get(quest.badge_id) if quest.badge_id else None
    user_quest = UserQuest.query.filter_by(
        user_id=current_user.id, quest_id=quest_id
    ).first()
    can_verify, next_eligible_time = can_complete_quest(current_user.id, quest_id)
    last_relevant_completion_time = getLastRelevantCompletionTime(
        current_user.id, quest_id
    )

    badge_info = (
        {
            "id": badge.id,
            "name": badge.name,
            "description": badge.description,
            "image": badge.image,
        }
        if badge
        else {"name": "Default", "image": "default_badge.png"}
    )

    quest_info = {
        "id": quest.id,
        "title": quest.title,
        "description": quest.description,
        "tips": quest.tips,
        "points": quest.points,
        "completion_limit": quest.completion_limit,
        "badge_awarded": quest.badge_awarded,
        "category": quest.category,
        "frequency": quest.frequency,
        "enabled": quest.enabled,
        "is_sponsored": quest.is_sponsored,
        "verification_type": quest.verification_type,
        "badge": badge_info,
        "nextEligibleTime": (
            next_eligible_time.isoformat() if next_eligible_time else None
        ),
    }

    user_completion_data = {
        "completions": user_quest.completions if user_quest else 0,
        "lastCompletionTimestamp": (
            user_quest.completed_at.isoformat()
            if user_quest and user_quest.completed_at
            else None
        ),
    }

    response_data = {
        "quest": quest_info,
        "userCompletion": user_completion_data,
        "canVerify": can_verify,
        "nextEligibleTime": (
            next_eligible_time.isoformat() if next_eligible_time else None
        ),
        "lastRelevantCompletionTime": (
            last_relevant_completion_time.isoformat()
            if last_relevant_completion_time
            else None
        ),
    }

    return jsonify(response_data)


@quests_bp.route("/get_last_relevant_completion_time/<int:quest_id>/<int:user_id>")
@login_required
def get_last_relevant_completion_time(quest_id, user_id):
    """
    Get the last relevant completion time for a user on a specific quest.

    Args:
        quest_id (int): The ID of the quest.
        user_id (int): The user ID.
    """
    last_time = getLastRelevantCompletionTime(user_id, quest_id)
    
    if last_time:
        return jsonify(success=True, lastRelevantCompletionTime=last_time.isoformat())
    return jsonify(success=False, message="No relevant completion found")

@quests_bp.route("/generate_qr/<int:quest_id>")
def generate_qr(quest_id):
    """
    Generate a QR code for quest submission.

    Args:
        quest_id (int): The ID of the quest.
    """
    quest = Quest.query.get_or_404(quest_id)
    url = url_for("quests.submit_photo", quest_id=quest_id, _external=True)
    qr_code = qrcode.QRCode(
        version=1,
        error_correction=qrcode.constants.ERROR_CORRECT_L,
        box_size=10,
        border=4,
    )
    qr_code.add_data(url)
    qr_code.make(fit=True)
    img = qr_code.make_image(fill_color="white", back_color="black")
    img_buffer = BytesIO()
    img.save(img_buffer, format="PNG")
    img_data = base64.b64encode(img_buffer.getvalue()).decode("utf-8")
    html_content = (
        "<!DOCTYPE html>\n"
        "<html lang=\"en\">\n"
        "<head>\n"
        "    <meta charset=\"UTF-8\">\n"
        f"    <title>QR Code - {quest.title}</title>\n"
        "    <style>\n"
        "        body { text-align: center; padding: 20px; font-family: Arial, sans-serif; }\n"
        "        .qrcodeHeader img { max-width: 100%; height: auto; }\n"
        "        h1, h2 { margin: 10px 0; }\n"
        "        img { margin-top: 20px; }\n"
        "        @media print {\n"
        "            .no-print { display: none; }\n"
        "        }\n"
        "    </style>\n"
        "</head>\n"
        "<body>\n"
        f"    <div class=\"qrcodeHeader\">\n"
        f"        <img src=\"{url_for('static', filename='images/welcomeQuestByCycle.webp')}\" alt=\"Welcome\">\n"
        "    </div>\n"
        "    <h1>Congratulations!</h1>\n"
        f"    <h2>Scan to complete '{quest.title}' and gain {quest.points} points!</h2>\n"
        f"    <img src=\"data:image/png;base64,{img_data}\" alt=\"QR Code\">\n"
        "    <h2>Quest By Cycle is a free eco-adventure game where players pedal their way to sustainability, "
        "earn rewards, and transform communities—all while having fun!</h2>\n"
        "</body>\n"
        "</html>\n"
    )
    response = make_response(html_content)
    response.headers["Content-Type"] = "text/html"
    return response

import requests  # Make sure requests is imported at the top

def post_to_mastodon_status(image_path, status_text, user):
    """
    Post a new status on Mastodon using the user's linked account.

    This function first uploads the image to the Mastodon media endpoint,
    then posts a status (with the media attached) to the Mastodon statuses endpoint.
    """
    instance = user.mastodon_instance  # e.g. "mastodon.social"
    access_token = user.mastodon_access_token
    # Debug prints
    # Step 1: Upload the media.
    media_upload_url = f"https://{instance}/api/v1/media"
    headers = {"Authorization": f"Bearer {access_token}"}
    with open(image_path, "rb") as image_file:
        files = {"file": image_file}
        media_response = requests.post(media_upload_url, headers=headers, files=files)
    media_response.raise_for_status()
    media_data = media_response.json()
    media_id = media_data.get("id")
    if not media_id:
        return None

    # Step 2: Post the status with the media attached.
    statuses_url = f"https://{instance}/api/v1/statuses"
    payload = {"status": status_text, "media_ids[]": media_id}
    status_response = requests.post(statuses_url, headers=headers, data=payload)
    status_response.raise_for_status()
    status_data = status_response.json()
    status_url = status_data.get("url")
    return status_url


@quests_bp.route("/submit_photo/<int:quest_id>", methods=["GET", "POST"])
@login_required
def submit_photo(quest_id):
    """
    Handle photo submissions for quest completion.
    If the user is linked to Mastodon, the submission image will be posted as a status on Mastodon.
    Additionally, a local ActivityPub Create activity is generated for the submission.
    """
    form = PhotoForm()
    quest = Quest.query.get_or_404(quest_id)
    game = Game.query.get_or_404(quest.game_id)
    now = datetime.now(utc)

    if not quest.enabled:
        flash("This quest is not enabled.", "error")
        return redirect(url_for("main.index"))

    if game.start_date > now or now > game.end_date:
        flash("This quest cannot be completed outside of the game dates.", "error")
        return redirect(url_for("main.index"))

    if request.method == "POST":
        can_verify, next_eligible_time = can_complete_quest(current_user.id, quest_id)
        if not can_verify:
            message = f"You cannot submit this quest again until {next_eligible_time}."
            return jsonify({"success": False, "message": message}), 400

        sid = request.form.get("sid")
        if not sid:
            return jsonify({"success": False, "message": "No session ID provided"}), 400

        photo = request.files.get("photo")
        video = request.files.get("video")
        image_url = None
        video_url = None
        if photo:
            image_url = save_submission_image(photo)
            media_path = os.path.join(current_app.static_folder, image_url)
        elif video:
            try:
                video_url = save_submission_video(video)
            except ValueError as ve:
                current_app.logger.error(f"Error processing video: {ve}")
                return jsonify({"success": False, "message": "An error occurred while processing the video."}), 400
            media_path = os.path.join(current_app.static_folder, video_url)
        else:
            return jsonify({"success": False, "message": "No media detected, please try again."}), 400
        display_name = current_user.display_name or current_user.username
        status_text = f"{display_name} completed '{quest.title}'! #QuestByCycle"

        # Debug prints before posting to Mastodon:
        # Post to other social media if enabled.
        twitter_url, fb_url, instagram_url = (None, None, None)
        if image_url and current_user.upload_to_socials:
            twitter_url, fb_url, instagram_url = post_to_social_media(
                image_url, media_path, status_text, game, sid
            )

        # Post to Mastodon if the user is linked.
        mastodon_url = None
        if image_url and current_user.upload_to_mastodon and current_user.mastodon_access_token:
            mastodon_url = post_to_mastodon_status(media_path, status_text, current_user)

        new_submission = QuestSubmission(
            quest_id=quest_id,
            user_id=current_user.id,
            image_url=image_url,
            video_url=video_url if video else None,
            comment="",  # Adjust if you wish to include comments
            twitter_url=twitter_url,
            fb_url=fb_url,
            instagram_url=instagram_url,
            timestamp=datetime.now(timezone.utc),
        )
        db.session.add(new_submission)

        user_quest = UserQuest.query.filter_by(user_id=current_user.id, quest_id=quest_id).first()
        if not user_quest:
            user_quest = UserQuest(
                user_id=current_user.id,
                quest_id=quest_id,
                completions=1,
                points_awarded=quest.points,
            )
            db.session.add(user_quest)
        else:
            user_quest.completions += 1
            user_quest.points_awarded += quest.points
            user_quest.completed_at = datetime.now(timezone.utc)

        db.session.commit()

        update_user_score(current_user.id)
        check_and_award_badges(current_user.id, quest_id, quest.game_id)

        activity = post_activitypub_create_activity(new_submission, current_user, quest)

<<<<<<< HEAD
        message = "Photo submitted successfully!"
=======
        from app import socketio
        socketio.emit("submission_complete", {"status": "Submission Complete"}, room=sid)
        message = "Media submitted successfully!"
>>>>>>> 9d924e53
        return jsonify({
            "success": True,
            "message": message,
            "redirect_url": url_for("main.index", game_id=game.id, quest_id=quest_id),
            "mastodon_url": mastodon_url,
            "activity": activity
        }), 200

    return render_template("submit_photo.html", form=form, quest=quest, quest_id=quest_id)


def allowed_file(filename):
    """
    Check if the filename has an allowed extension.

    Args:
        filename (str): The file name.
    """
    allowed_extensions = {"png", "jpg", "jpeg", "gif", "mp4", "webm", "mov"}
    return (
        "." in filename
        and filename.rsplit(".", 1)[1].lower() in allowed_extensions
    )


@quests_bp.errorhandler(RequestEntityTooLarge)
def handle_large_file_error(_error):
    """
    Handle errors when the uploaded file is too large.

    Args:
        _error (Exception): The exception raised.
    """
    return "File too large", 413


@quests_bp.route("/quest/my_submissions", methods=["GET"])
def get_user_submissions():
    """
    Retrieve submissions for the current user.
    """
    if not current_user.is_authenticated:
        return

    submissions = QuestSubmission.query.filter_by(user_id=current_user.id).all()
    submissions_data = [
        {
            "id": submission.id,
            "image_url": public_media_url(submission.image_url),
            "video_url": public_media_url(submission.video_url),
            "comment": submission.comment,
            "user_id": submission.user_id,
            "quest_id": submission.quest_id,
            "twitter_url": submission.twitter_url,
            "timestamp": submission.timestamp.isoformat(),
        }
        for submission in submissions
    ]
    return jsonify(submissions_data)


@quests_bp.route("/quest/delete_submission/<int:submission_id>", methods=["DELETE"])
@login_required
def delete_submission(submission_id):
    """
    Delete a submission by ID. Only the submission owner or an administrator can delete.

    Args:
        submission_id (int): The ID of the submission.
    """
    submission = QuestSubmission.query.get(submission_id)

    if not current_user.is_admin:
        if submission.user_id != current_user.id:
            return

    if not submission:
        return

    user_quest = UserQuest.query.filter_by(
        user_id=submission.user_id, quest_id=submission.quest_id
    ).first()

    if user_quest:
        quest = Quest.query.get(submission.quest_id)
        user_quest.completions = max(user_quest.completions - 1, 0)
        if user_quest.completions == 0:
            user_quest.points_awarded = 0
        else:
            user_quest.points_awarded = max(user_quest.points_awarded - quest.points, 0)

        check_and_revoke_badges(submission.user_id, game_id=quest.game_id)
        db.session.commit()

    db.session.delete(submission)
    db.session.commit()
    return jsonify({"success": True})


@quests_bp.route("/quest/all_submissions", methods=["GET"])
def get_all_submissions():
    """
    Get all submissions for a given game, joined with quest and user details.

    Query Parameters:
        game_id (int): The ID of the game.
    """
    game_id = request.args.get("game_id", type=int)

    if game_id is None:
        return

    submissions = (
        QuestSubmission.query.join(Quest, QuestSubmission.quest_id == Quest.id)
        .join(User, QuestSubmission.user_id == User.id)
        .filter(Quest.game_id == game_id)
        .all()
    )

    if not submissions:
        return jsonify({"submissions": []})

    submissions_data = [
        {
            "id": submission.id,
            "quest_id": submission.quest_id,
            "user_id": submission.user_id,
            "user_display_name": submission.user.display_name or submission.user.username,
            "user_username": submission.user.username,
            "user_profile_picture": (
                url_for('static', filename=submission.user.profile_picture)
                if submission.user.profile_picture
                else url_for('static', filename="images/default_profile.png")
            ),
            "image_url": public_media_url(submission.image_url),
            "video_url": public_media_url(submission.video_url),
            "comment": submission.comment,
            "timestamp": submission.timestamp.strftime("%Y-%m-%d %H:%M"),
            "twitter_url": submission.twitter_url,
            "fb_url": submission.fb_url,
            "instagram_url": submission.instagram_url,
        }
        for submission in submissions
    ]

    return jsonify(
        {"submissions": submissions_data, "is_admin": current_user.is_admin}
    )


@quests_bp.route("/quest/<int:quest_id>")
@login_required
def quest_details(quest_id):
    """
    Get details of a specific quest.

    Args:
        quest_id (int): The ID of the quest.
    """
    if not current_user.is_authenticated:
        return

    quest = Quest.query.get_or_404(quest_id)
    quest_data = {
        "id": quest.id,
        "title": quest.title,
        "description": quest.description,
        "due_date": quest.due_date.isoformat(),
        "status": quest.status,
    }
    return jsonify({"quest": quest_data})


@quests_bp.route("/game/<int:game_id>/delete_all", methods=["DELETE"])
@login_required
def delete_all_quests(game_id):
    """
    Delete all quests associated with a game. Only the game administrator is allowed.

    Args:
        game_id (int): The ID of the game.
    """
    game = Game.query.get_or_404(game_id)

    if game.admin_id != current_user.id:
        return (
            jsonify(
                {
                    "success": False,
                    "message": "You do not have permission to delete quests for this game.",
                }
            ),
            403,
        )

    try:
        Quest.query.filter_by(game_id=game_id).delete(synchronize_session=False)
        db.session.commit()
        return jsonify({"success": True, "message": "All quests deleted successfully."}), 200
    except Exception as error:  # pylint: disable=broad-except
        db.session.rollback()
        return


@quests_bp.route("/game/<int:game_id>/get_title", methods=["GET"])
@login_required
def get_game_title(game_id):
    """
    Retrieve the title of a game. Only accessible by the game administrator.

    Args:
        game_id (int): The ID of the game.
    """
    game = Game.query.get_or_404(game_id)

    if game.admin_id != current_user.id:
        return jsonify(
            {"success": False, "message": "You do not have permission to view this game."}
        ), 403

    return jsonify({"title": game.title})


@quests_bp.route('/submissions/<int:submission_id>')
@login_required
def get_submission(submission_id):
    sub = QuestSubmission.query.get_or_404(submission_id)
    user = User.query.get(sub.user_id)

    # build the public URL for their profile pic (or use the default)
    if user.profile_picture:
        pic_url = url_for('static', filename=user.profile_picture)
    else:
        pic_url = url_for('static', filename='images/default_profile.png')

    display_name = user.display_name or user.username

    liked = bool(SubmissionLike.query.filter_by(
            submission_id=submission_id,
            user_id=current_user.id
        ).first())
    like_count = sub.likes.count()
    
    return jsonify({
        'id': submission_id,
        'url':                  public_media_url(sub.image_url or sub.video_url),
        'image_url':            public_media_url(sub.image_url),
        'video_url':            public_media_url(sub.video_url),
        'comment':              sub.comment,
        'user_id':              sub.user_id,
        'user_profile_picture': pic_url,
        'user_display_name':    display_name,
        'user_username':        user.username,
        'twitter_url':          sub.twitter_url,
        'fb_url':               sub.fb_url,
        'instagram_url':        sub.instagram_url,
        'like_count':           like_count,
        'liked_by_current_user': liked
    })


@quests_bp.route('/submission/<int:submission_id>/comment', methods=['PUT'])
@login_required
def update_submission_comment(submission_id):
    """
    Allow the original submitter to edit their comment.
    """
    sub = QuestSubmission.query.get_or_404(submission_id)

    # Only the owner may edit
    if sub.user_id != current_user.id:
        abort(403, description="Permission denied: cannot edit another user's comment.")

    data = request.get_json() or {}
    new_comment = bleach.clean(data.get('comment', ''), tags=[], strip=True)
    sub.comment = new_comment

    MAX_LEN = 1000
    if len(sub.comment) > MAX_LEN:
        sub.comment = sub.comment[:MAX_LEN]

    db.session.commit()
    return jsonify(success=True, comment=sub.comment)


@quests_bp.route('/submission/<int:submission_id>/like', methods=['POST','DELETE'])
@login_required
def submission_like(submission_id):
    sub = QuestSubmission.query.get_or_404(submission_id)
    existing = SubmissionLike.query.filter_by(
        submission_id=submission_id,
        user_id=current_user.id
    ).first()

    if request.method == 'POST':
        if not existing:
            like = SubmissionLike(
                submission_id=submission_id,
                user_id=current_user.id
            )
            db.session.add(like)
            db.session.commit()

            post_activitypub_like_activity(sub, current_user)

            # ── NEW: notify the submission’s owner ───────────────
            if sub.user_id != current_user.id:
                db.session.add(Notification(
                    user_id   = sub.user_id,
                    type      = 'submission_like',
                    payload   = {
                        'submission_id': submission_id,
                        'liker_id'     : current_user.id,
                        'liker_name'   : current_user.display_name or current_user.username
                    }
                ))
                db.session.commit()
        liked = True
    else:
        if existing:
            db.session.delete(existing)
            db.session.commit()
        liked = False

    count = sub.likes.count()
    return jsonify(success=True, liked=liked, like_count=count)


@quests_bp.route('/submission/<int:submission_id>/replies', methods=['GET', 'POST'])
@login_required
def submission_replies(submission_id):
    """
    GET: return up to 2 replies for a submission.
    POST: create a new reply (up to 2 per submission), fire ActivityPub Create.
    """
    sub = QuestSubmission.query.get_or_404(submission_id)

    if request.method == 'GET':
        reps = (SubmissionReply.query
                .filter_by(submission_id=submission_id)
                .order_by(SubmissionReply.timestamp.desc())
                .limit(10)
                .all())
        data = [{
            'id'           : r.id,
            'content'      : r.content,
            'timestamp'    : r.timestamp.isoformat(),
            'user_id'      : r.user_id,
            'user_display' : (r.user.display_name or r.user.username)
        } for r in reps]
        return jsonify(success=True, replies=data)

    if request.method == 'POST':
        if sub.user_id == current_user.id:
            return jsonify(
                success=False,
                message="You cannot comment on your own submission"
            ), 403

        payload = request.get_json() or {}
        content = payload.get('content','').strip()
        if not content:
            return jsonify(success=False, message="Empty reply"), 400

        # enforce max 10 replies
        existing_count = SubmissionReply.query.filter_by(
            submission_id=submission_id
        ).count()
        if existing_count >= 10:
            return jsonify(success=False,
                           message="Reply limit of 10 reached"), 403

        reply = SubmissionReply(
            submission_id=submission_id,
            user_id=current_user.id,
            content=content
        )
        db.session.add(reply)
        db.session.commit()

    if sub.user_id != current_user.id:
        db.session.add(Notification(
            user_id   = sub.user_id,
            type      = 'submission_reply',
            payload   = {
                'submission_id': submission_id,
                'reply_id'     : reply.id,
                'actor_id'     : current_user.id,
                'actor_name'   : current_user.display_name or current_user.username,
                'content'      : reply.content
            }
        ))
        db.session.commit()

    # ActivityPub Create(Note)
    post_activitypub_comment_activity(reply, current_user)

    return jsonify(
      success=True,
      reply={
        'id'           : reply.id,
        'content'      : reply.content,
        'timestamp'    : reply.timestamp.isoformat(),
        'user_id'      : reply.user_id,
        'user_display' : (current_user.display_name or current_user.username)
      }
    )


@quests_bp.route('/submission/<int:submission_id>/photo', methods=['PUT'])
@login_required
def update_submission_photo(submission_id):
    sub = QuestSubmission.query.get_or_404(submission_id)
    # only owner can replace
    if sub.user_id != current_user.id:
        abort(403)

    # expect multipart/form-data
    photo = request.files.get('photo')
    video = request.files.get('video')
    if photo and photo.filename:
        new_path = save_submission_image(photo)
        sub.image_url = new_path
    elif video and video.filename:
        try:
            new_path = save_submission_video(video)
        except ValueError as ve:
            current_app.logger.error("Error saving submission video: %s", str(ve))
            return jsonify(success=False, message="An error occurred while processing the video."), 400
        sub.video_url = new_path
    else:
        return jsonify(success=False, message='No file uploaded'), 400

    db.session.commit()
    return jsonify(
        success=True,
        image_url=public_media_url(sub.image_url),
        video_url=public_media_url(sub.video_url)
    )<|MERGE_RESOLUTION|>--- conflicted
+++ resolved
@@ -818,13 +818,8 @@
 
         activity = post_activitypub_create_activity(new_submission, current_user, quest)
 
-<<<<<<< HEAD
-        message = "Photo submitted successfully!"
-=======
-        from app import socketio
-        socketio.emit("submission_complete", {"status": "Submission Complete"}, room=sid)
         message = "Media submitted successfully!"
->>>>>>> 9d924e53
+
         return jsonify({
             "success": True,
             "message": message,
