--- conflicted
+++ resolved
@@ -31,15 +31,11 @@
 from flask_wtf.csrf import generate_csrf
 from sqlalchemy import func, and_
 from sqlalchemy.orm import joinedload
-<<<<<<< HEAD
 from typing import Any, List
 from datetime import datetime, timedelta
 from PIL import Image, UnidentifiedImageError, features
-=======
-from PIL import Image, UnidentifiedImageError
 
 from app.decorators import require_admin
->>>>>>> 3e3b38e3
 from app.constants import (
     UTC,
     FREQUENCY_DELTA,
