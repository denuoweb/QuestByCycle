"""
Module main.py

This module defines the main blueprint for the Flask application.
It contains routes for the index page, profile management, image resizing,
shout board interactions, leaderboard data, and contact submissions.
"""
import io
import logging
import os
import json
from flask import (
    Blueprint,
    jsonify,
    render_template,
    request,
    redirect,
    url_for,
    flash,
    current_app,
    send_file,
)
<<<<<<< HEAD
from werkzeug.utils import secure_filename
=======
>>>>>>> 01b9d610
from flask_login import current_user, login_required
from flask_wtf.csrf import generate_csrf
from sqlalchemy import func
from sqlalchemy.orm import joinedload
from typing import Any, List
from datetime import datetime, timedelta
from PIL import Image, UnidentifiedImageError
from datetime import timezone
from urllib.parse import urlparse, parse_qs

UTC = timezone.utc
from app.models import (db, Game, User, Quest, Badge, UserQuest, QuestSubmission,
                        QuestLike, ShoutBoardMessage, ProfileWallMessage,
                        user_games)
from app.forms import (ProfileForm, ShoutBoardForm, ContactForm, BikeForm,
                       LoginForm, RegistrationForm, ForgotPasswordForm, ResetPasswordForm)
from app.utils import (
    save_profile_picture,
    save_bicycle_picture,
    send_email,
    sanitize_html,
    correct_image_orientation,
)
from .config import load_config

                   
logging.basicConfig(level=logging.DEBUG)
logger = logging.getLogger(__name__)

                  
main_bp = Blueprint('main', __name__)


                    
config = load_config()




def get_datetime(activity):
    """
    Retrieve a datetime from an activity object.
    Checks for either a 'timestamp' or 'completed_at' attribute.
    """
    if hasattr(activity, 'timestamp') and isinstance(activity.timestamp, datetime):
        return activity.timestamp
    if hasattr(activity, 'completed_at') and isinstance(activity.completed_at, datetime):
        return activity.completed_at
    raise ValueError("Activity object does not contain valid timestamp information.")


def _select_game(game_id):
    """
    Determine the game to display based on the provided game_id and current_user.
    Returns a tuple (game, game_id). If no game is found, redirects to an error route.
    """
                                                   
    if game_id is None and current_user.is_authenticated:
        if current_user.selected_game_id:
            game_id = current_user.selected_game_id
        else:
            joined_games = current_user.participated_games
            if joined_games:
                game_id = joined_games[0].id

                                                
    if game_id is None:
        default_demo_game = Game.query.filter_by(is_demo=True).order_by(Game.start_date.desc()).first()
        if default_demo_game:
            game_id = default_demo_game.id
        else:
            flash("No demo game available", "error")
            return None, None

    game = Game.query.get(game_id)
                                                                                 
    if game and current_user.is_authenticated:
        if game not in current_user.participated_games:
                                                           
            stmt = user_games.insert().values(
                user_id=current_user.id,
                game_id=game.id
            )
            db.session.execute(stmt)
            db.session.commit()
        if current_user.selected_game_id != game_id:
            current_user.selected_game_id = game_id
            db.session.commit()
    return game, game_id


def _prepare_quests(game, user_id, user_quests, now):
    """
    Prepare quest-related data for display.
    Modifies each quest by setting completion counts, eligibility, and timestamps.
    Returns a list of quests and sorted activities.
    """
    quests = Quest.query.filter_by(game_id=game.id, enabled=True).all() if game else []
    period_start_map = {
        'daily': timedelta(days=1),
        'weekly': timedelta(weeks=1),
        'monthly': timedelta(days=30)
    }
    completed_quests = UserQuest.query.filter(UserQuest.completions > 0).order_by(UserQuest.completed_at.desc()).all()

    for quest in quests:
        quest.total_completions = QuestSubmission.query.filter_by(quest_id=quest.id).count()
        quest.personal_completions = QuestSubmission.query.filter_by(
            quest_id=quest.id, user_id=user_id).count() if user_id else 0
        quest.completions_within_period = 0
        quest.can_verify = False
        quest.last_completion = None
        quest.first_completion_in_period = None
        quest.next_eligible_time = None
        quest.completion_timestamps = []

        if user_id:
            period_start = now - period_start_map.get(quest.frequency, timedelta(days=1))
            submissions = QuestSubmission.query.filter(
                QuestSubmission.user_id == user_id,
                QuestSubmission.quest_id == quest.id,
                QuestSubmission.timestamp >= period_start
            ).all()

            if submissions:
                quest.completions_within_period = len(submissions)
                quest.first_completion_in_period = min(submissions, key=lambda x: x.timestamp).timestamp
                quest.completion_timestamps = [sub.timestamp for sub in submissions]

            relevant_user_quests = [ut for ut in user_quests if ut.quest_id == quest.id]
            quest.last_completion = max((ut.completed_at for ut in relevant_user_quests), default=None)

            if quest.personal_completions < quest.completion_limit:
                quest.can_verify = True
            else:
                last_submission = max(submissions, key=lambda x: x.timestamp, default=None)
                if last_submission:
                    increment_map = {
                        'daily': timedelta(days=1),
                        'weekly': timedelta(weeks=1),
                        'monthly': timedelta(days=30)
                    }
                    quest.next_eligible_time = last_submission.timestamp + increment_map.get(quest.frequency, timedelta(days=1))

                                                                  
    pinned_messages = ShoutBoardMessage.query.filter_by(is_pinned=True, game_id=game.id).order_by(
        ShoutBoardMessage.timestamp.desc()).all()
    unpinned_messages = ShoutBoardMessage.query.filter_by(is_pinned=False, game_id=game.id).order_by(
        ShoutBoardMessage.timestamp.desc()).all()
    activities = pinned_messages + (unpinned_messages + [ut for ut in completed_quests if ut.quest.game_id == game.id])
    activities.sort(key=get_datetime, reverse=True)

                                                                     
    quests = [
        q for q in quests
        if not (
            (
                q.badge_id is None
                or (q.badge is not None and not q.badge.image)
            )
            and q.total_completions == 0
        )
    ]

    quests.sort(key=lambda x: (-x.is_sponsored, -x.personal_completions, -x.total_completions))
    return quests, activities
  

def _prepare_user_data(game_id, profile):
                                                             
    badges = (
        Badge.query
             .options(joinedload(Badge.quests))                                       
             .join(Quest)
             .filter(
                 Quest.game_id == game_id,
                 Quest.badge_id.isnot(None),
                 Badge.image.isnot(None)
             )
             .distinct()
             .all()
    )

                                                        
    completions = (
        db.session.query(
            UserQuest.quest_id,
            func.max(UserQuest.completions).label('completions')
        )
        .filter(UserQuest.user_id == profile.id)
        .group_by(UserQuest.quest_id)
        .all()
    )
    user_completions_map = {q_id: c for q_id, c in completions}

                                 
    enhanced_badges = []
    for badge in badges:
                                        
        awarding = [q for q in badge.quests if q.game_id == game_id]
        task_names            = ", ".join(q.title for q in awarding)
        task_ids              = ", ".join(str(q.id) for q in awarding)
        badge_awarded_counts  = ", ".join(str(q.badge_awarded) for q in awarding)

                                                                    
        user_counts = [user_completions_map.get(q.id, 0) for q in awarding]
        is_complete = any(c >= q.badge_awarded for q, c in zip(awarding, user_counts))
        max_completion = max(user_counts, default=0)

        enhanced_badges.append({
            'id':                    badge.id,
            'name':                  badge.name,
            'description':           badge.description,
            'image':                 badge.image,
            'category':              badge.category,
            'task_names':            task_names,
            'task_ids':              task_ids,
            'badge_awarded_counts':  badge_awarded_counts,
            'user_completions':      max_completion,
            'is_complete':           is_complete
        })

                                           
    earned = [b for b in enhanced_badges if b['is_complete']]
    unearned = [b for b in enhanced_badges if not b['is_complete']]

    return earned, unearned


@main_bp.route('/', defaults={'game_id': None, 'quest_id': None, 'user_id': None})
@main_bp.route('/<int:game_id>', defaults={'quest_id': None, 'user_id': None})
@main_bp.route('/<int:game_id>/<int:quest_id>', defaults={'user_id': None})
@main_bp.route('/<int:game_id>/<int:quest_id>/<int:user_id>')
def index(game_id, quest_id, user_id):
    """
    Render the main index page with game, quest, activity, badge, and profile data.
    """
    login_form = LoginForm()
    register_form = RegistrationForm()
    forgot_form = ForgotPasswordForm()
    reset_form = ResetPasswordForm()

    now = datetime.now(UTC)

    if user_id is None and current_user.is_authenticated:
        user_id = current_user.id

                                                                       
                                                                             
    query_game_id = request.args.get('game_id', type=int)
    if query_game_id is not None:
        game_id = query_game_id

                                                      
    show_login       = request.args.get('show_login') == '1'
    show_join_custom = request.args.get('show_join_custom') == '1'
    explicit_game    = bool(request.args.get('game_id'))
    if current_user.is_authenticated\
        and not current_user.participated_games\
        and not explicit_game:
        show_join_custom = True

    if show_join_custom and not current_user.is_authenticated and not show_login:
        return redirect(url_for(
            'auth.login',
            next=request.full_path,
            show_join_custom=1
        ))

                                                                    
    if show_join_custom:
        game = None
        game_id = None
    else:
        game, game_id = _select_game(game_id)

                                       
    if not show_join_custom and (game is None or game_id is None) and request.args.get('show_login') != '1':
        demo = (Game.query
                    .filter_by(is_demo=True)
                    .order_by(Game.start_date.desc())
                    .first())
        return redirect(url_for('main.index', game_id=demo.id, show_login=1))

    if game is None or game_id is None:
        demo = (Game.query
                    .filter_by(is_demo=True)
                    .order_by(Game.start_date.desc())
                    .first())
        game, game_id = demo, demo.id

                             
    profile = None
    user_quests = []
    total_points = None
    if current_user.is_authenticated:
        user_quests = UserQuest.query.filter_by(user_id=current_user.id).all()
        total_points = sum(ut.points_awarded for ut in user_quests if ut.quest.game_id == game_id)
        profile = User.query.get_or_404(user_id)
        if not profile.display_name:
            profile.display_name = profile.username

                                                       
        user_games_list = (
            db.session.query(Game, user_games.c.joined_at)
                        .join(user_games, user_games.c.game_id == Game.id)
                        .filter(user_games.c.user_id == current_user.id)
                        .all()
        )
    else:
        user_games_list = []

                                   
    quests, activities = _prepare_quests(game, user_id, user_quests, now)
    categories = sorted({quest.category for quest in quests if quest.category})

                                            
    open_games = Game.query.filter(
        Game.custom_game_code.isnot(None),
        Game.is_public.is_(True),
        Game.is_demo.is_(False),
        Game.start_date <= now,
        (Game.end_date.is_(None) | (Game.end_date >= now))
    ).all()

    closed_games = Game.query.filter(
        Game.custom_game_code.isnot(None),
        Game.is_public.is_(True),
        Game.is_demo.is_(False),
        Game.end_date < now
    ).all()

                                 
    demo_game = (Game.query
                    .filter(
                        Game.is_demo.is_(True),
                        Game.start_date <= now,
                        (Game.end_date == None) | (Game.end_date >= now)
                    )
                    .order_by(Game.start_date.desc())
                    .first())

                         
    has_joined = (current_user.is_authenticated and game in current_user.participated_games)
    explicit_game = bool(request.args.get('game_id'))
    suppress_custom = request.args.get('show_join_custom') == '0'
    show_join_modal = (
        not has_joined and
        not explicit_game and
        not suppress_custom and
        not show_join_custom
    )

                         
    if current_user.is_authenticated:
        earned_badges, unearned_badges = _prepare_user_data(game_id, profile)
    else:
        earned_badges, unearned_badges = [], []

            
    return render_template(
        'index.html',
        form=ShoutBoardForm(),
        badges=earned_badges,
        earned_badges=earned_badges,
        unearned_badges=unearned_badges,
        games=user_games_list,
        game=game,
        user_games=user_games_list,
        activities=activities,
        quests=quests,
        categories=categories,
        show_join_modal=show_join_modal,
        show_join_custom=show_join_custom,
        game_participation={game.id: (game in current_user.participated_games if current_user.is_authenticated else [])},
        selected_quest=Quest.query.get(quest_id) if quest_id else None,
        has_joined=has_joined,
        profile=profile,
        user_quests=user_quests,
        total_points=total_points,
        completions=UserQuest.query.filter(UserQuest.completions > 0).order_by(UserQuest.completed_at.desc()).all(),
        open_games=open_games,
        closed_games=closed_games,
        demo_game=demo_game,
        now=now,
        selected_game_id=game_id or 0,
        selected_quest_id=quest_id,
        next=request.args.get('next'),
        selected_game=game,
        quest_id=quest_id,
        login_form=login_form,
        register_form=register_form,
        forgot_form=forgot_form,
        reset_form=reset_form
    )




@main_bp.route('/shout-board/<int:game_id>', methods=['POST'])
@login_required
def shout_board(game_id):
    """
    Process a new shout board message submission.
    """
    form = ShoutBoardForm()
    if not form.game_id.data:
        form.game_id.data = game_id

    if form.validate_on_submit():
        is_pinned = 'is_pinned' in request.form
        message_content = sanitize_html(form.message.data)
        shout_message = ShoutBoardMessage(
            message=message_content,
            user_id=current_user.id,
            game_id=game_id,
            is_pinned=is_pinned
        )
        db.session.add(shout_message)
        db.session.commit()

                                       
        from app.models import Notification
        follower_ids = [rel.follower_id for rel in current_user.followers]
        for fid in follower_ids:
            notif = Notification(
                user_id=fid,
                type='shout',
                payload={'shout_id': shout_message.id, 'from_user': current_user.id}
            )
            db.session.add(notif)
        db.session.commit()

        flash('Your message has been posted!', 'success')
        return redirect(url_for('main.index', game_id=game_id))
    logger.debug("Form Errors: %s", form.errors)
    flash('There was an error with your submission.', 'error')
    return redirect(url_for('main.index', game_id=game_id))


@main_bp.route('/shout-board-messages/<int:game_id>')
@login_required
def shout_board_messages(game_id):
    """
    Return JSON: { pinned: [...], messages: [...], has_next: bool }.
    """
    page     = request.args.get('page', 1, type=int)
    per_page = request.args.get('per_page', 20, type=int)

                                    
    pinned = []
    if page == 1:
        pinned_q = (ShoutBoardMessage.query
                    .filter_by(game_id=game_id, is_pinned=True)
                    .order_by(ShoutBoardMessage.timestamp.desc())
                    .all())
        pinned = [{
            'id': m.id,
            'message': m.message,
            'timestamp': m.timestamp.isoformat(),
            'user': {
              'id': m.user.id,
              'display_name': m.user.display_name or m.user.username
            },
            'is_pinned': True
        } for m in pinned_q]

    paginated = (ShoutBoardMessage.query
                 .filter_by(game_id=game_id, is_pinned=False)
                 .order_by(ShoutBoardMessage.timestamp.desc())
                 .paginate(page=page, per_page=per_page, error_out=False))

    messages = [{
        'id': m.id,
        'message': m.message,
        'timestamp': m.timestamp.isoformat(),
        'user': {
          'id': m.user.id,
          'display_name': m.user.display_name or m.user.username
        },
        'is_pinned': False
    } for m in paginated.items]

    return jsonify({
        'pinned':   pinned,
        'messages': messages,
        'has_next': paginated.has_next
    })



@main_bp.route('/leaderboard_partial')
@login_required
def leaderboard_partial():
    """
    Provide leaderboard data for a specific game.
    """
    selected_game_id = request.args.get('game_id', type=int)
    if selected_game_id:
        game = Game.query.get(selected_game_id)
        if not game:
            return jsonify({'error': 'Game not found'}), 404

        top_users_query = db.session.query(
            User.id,
            User.username,
            User.display_name,
            db.func.sum(UserQuest.points_awarded).label('total_points')
        ).join(UserQuest, UserQuest.user_id == User.id
        ).join(Quest, Quest.id == UserQuest.quest_id
        ).filter(Quest.game_id == selected_game_id
        ).group_by(User.id, User.username, User.display_name
        ).order_by(db.func.sum(UserQuest.points_awarded).desc()
        ).all()

        top_users = [{
            'user_id': uid,
            'username': username,
            'display_name': display_name,
            'total_points': total_points
        } for uid, username, display_name, total_points in top_users_query]

        total_game_points = db.session.query(
            db.func.sum(UserQuest.points_awarded)
        ).join(Quest, UserQuest.quest_id == Quest.id
        ).filter(Quest.game_id == selected_game_id
        ).scalar() or 0

        return jsonify({
            'top_users': top_users,
            'total_game_points': total_game_points,
            'game_goal': game.game_goal if game.game_goal else None
        })


@main_bp.route('/profile/<int:user_id>')
@login_required
def user_profile(user_id):
    """
    Return JSON data for a user's profile including quests, badges,
    participated games, quest submissions, and profile messages.
    """
    user = User.query.get_or_404(user_id)
    user_quests = UserQuest.query.filter(UserQuest.user_id == user.id, UserQuest.completions > 0).all()
    badges = user.badges
    participated_games = user.participated_games
    quest_submissions = user.quest_submissions
    profile_messages = ProfileWallMessage.query.filter_by(user_id=user_id).order_by(
        ProfileWallMessage.timestamp.desc()).all()

    riding_preferences_choices = [
        ('new_novice', 'New and novice rider'),
        ('elementary_school', 'In elementary school or younger'),
        ('middle_school', 'In Middle school'),
        ('high_school', 'In High school'),
        ('college', 'College student'),
        ('families', 'Families who ride with their children'),
        ('grandparents', 'Grandparents who ride with their grandchildren'),
        ('seasoned', 'Seasoned riders who ride all over town for their transportation'),
        ('adaptive', 'Adaptive bike users'),
        ('occasional', 'Occasional rider'),
        ('ebike', 'E-bike rider'),
        ('long_distance', 'Long distance rider'),
        ('no_car', 'Don’t own a car'),
        ('commute', 'Commute by bike'),
        ('seasonal', 'Seasonal riders: I don’t like riding in inclement weather'),
        ('environmentally_conscious', 'Environmentally Conscious Riders'),
        ('social', 'Social Riders'),
        ('fitness_focused', 'Fitness-Focused Riders'),
        ('tech_savvy', 'Tech-Savvy Riders'),
        ('local_history', 'Local History or Culture Enthusiasts'),
        ('advocacy_minded', 'Advocacy-Minded Riders'),
        ('bike_collectors', 'Bike Collectors or Bike Equipment Geek'),
        ('freakbike', 'Freakbike rider/maker')
    ]

    response_data = {
        'current_user_id': current_user.id,
        'user': {
            'id': user.id,
            'username': user.username,
            'email': user.email,
            'profile_picture': user.profile_picture,
            'display_name': user.display_name,
            'interests': user.interests,
            'age_group': user.age_group,
            'riding_preferences': user.riding_preferences or [],
            'ride_description': user.ride_description,
            'bike_picture': user.bike_picture,
            'bike_description': user.bike_description,
            'upload_to_socials': user.upload_to_socials,
            'upload_to_mastodon': user.upload_to_mastodon,
            'show_carbon_game': user.show_carbon_game,
            'badges': [{'id': badge.id, 'name': badge.name, 'description': badge.description,
                        'category': badge.category, 'image': badge.image} for badge in badges]
        },
        'user_quests': [
            {'id': quest.id, 'completions': quest.completions} for quest in user_quests
        ],
        'profile_messages': [
            {
                'id': message.id,
                'content': message.content,
                'timestamp': message.timestamp.strftime('%B %d, %Y %H:%M'),
                'author_id': message.author_id,
                'author': {
                    'username': message.author.username,
                    'display_name': message.author.display_name
                },
                'parent_id': message.parent_id
            } for message in profile_messages
        ],
        'participated_games': [
            {'id': game.id, 'title': game.title, 'description': game.description,
             'start_date': game.start_date.strftime('%B %d, %Y'),
             'end_date': game.end_date.strftime('%B %d, %Y')}
            for game in participated_games
        ],
        'quest_submissions': [
            {'id': submission.id,
             'quest': {'title': submission.quest.title},
             'comment': submission.comment,
             'timestamp': submission.timestamp.strftime('%B %d, %Y %H:%M'),
             'image_url': submission.image_url,
             'twitter_url': submission.twitter_url,
             'fb_url': submission.fb_url,
             'instagram_url': submission.instagram_url}
            for submission in quest_submissions
        ],
        'riding_preferences_choices': riding_preferences_choices
    }

                                                                  
    response_data['current_user_following'] = (
        current_user.is_authenticated and
        User.query.get(user_id) in current_user.following
    )

    return jsonify(response_data)


def _coerce_to_list(raw: Any) -> List[str]:
    """
    Turn anything—string, list, tuple, JSON literal—into a Python list of strings.
    """
                  
    if isinstance(raw, (list, tuple)):
        return list(raw)

                         
    if isinstance(raw, str):
        try:
            loaded = json.loads(raw)
            if isinstance(loaded, list):
                return loaded
        except json.JSONDecodeError:
            pass

                                          
        return [item.strip() for item in raw.split(',') if item.strip()]

                  
    return []




@main_bp.route('/profile/<int:user_id>/edit', methods=['POST'])
@login_required
def edit_profile(user_id):
    """
    Edit a user's profile details including profile picture and personal info.
    """
    if user_id != current_user.id:
        logger.warning('Unauthorized access attempt by user %s', current_user.id)
        return jsonify({'error': 'Unauthorized access'}), 403

    form = ProfileForm()
    user = User.query.get_or_404(user_id)

    if not form.validate_on_submit():
                                                
        errors = {f: e for f, e in form.errors.items()}
        logger.debug('Form validation failed: %s', errors)
        return jsonify({'error': 'Invalid form submission', 'details': errors}), 400

    try:
                                             
        pic = request.files.get('profile_picture')
        if pic and pic.filename:
            user.profile_picture = save_profile_picture(pic, user.profile_picture)
            logger.debug('Updated profile picture: %s', user.profile_picture)

        user.display_name = form.display_name.data
        user.age_group = form.age_group.data
        user.interests = form.interests.data or []
        user.riding_preferences = _coerce_to_list(form.riding_preferences.data)
        user.ride_description = form.ride_description.data
        user.upload_to_socials = form.upload_to_socials.data
        user.upload_to_mastodon = form.upload_to_mastodon.data
        user.show_carbon_game = form.show_carbon_game.data

        db.session.commit()
        logger.debug('Profile updated successfully in the database.')
        return jsonify({'success': True}), 200

    except Exception as exc:
        db.session.rollback()
        logger.error('Exception occurred: %s', exc)
        return jsonify({'error': 'Internal server error'}), 500


@main_bp.route('/profile/<int:user_id>/edit-bike', methods=['POST'])
@login_required
def edit_bike(user_id):
    """
    Edit a user's bike information including bike picture and description.
    """
    if user_id != current_user.id:
        logger.warning('Unauthorized access attempt by user %s', current_user.id)
        return jsonify({'error': 'Unauthorized access'}), 403

    bike_form = BikeForm()
    user = User.query.get_or_404(user_id)

    if bike_form.validate_on_submit():
        try:
            bike_picture = request.files.get('bike_picture')
            if bike_picture and bike_picture.filename:
                user.bike_picture = save_bicycle_picture(bike_picture, user.bike_picture)
                logger.debug('Updated bike picture: %s', user.bike_picture)

            user.bike_description = bike_form.bike_description.data
            db.session.commit()
            logger.debug('Bike updated successfully in the database.')
            return jsonify({'success': True})
        except Exception as exc:
            db.session.rollback()
            logger.error('Exception occurred: %s', exc)
            return jsonify({'error': 'Internal server error'}), 500

    logger.debug('Bike form validation failed.')
    for field, errors in bike_form.errors.items():
        for error in errors:
            logger.debug('Error in the %s field - %s', field, error)
    return jsonify({'error': 'Invalid form submission'}), 400


@main_bp.route('/pin_message/<int:game_id>/<int:message_id>', methods=['POST'])
@login_required
def pin_message(game_id, message_id):
    """
    Toggle the pin status of a shout board message.
    """
    message = ShoutBoardMessage.query.get_or_404(message_id)
    if not current_user.is_admin:
        flash('You do not have permission to perform this action.', 'danger')
        return redirect(url_for('main.index'))
    message.is_pinned = not message.is_pinned
    db.session.commit()
    flash('Message pin status updated.', 'success')
    return redirect(url_for('main.index', game_id=game_id))


@main_bp.route('/contact', methods=['POST'])
@login_required
def contact():
    """
    Process a contact form submission.
    """
    form = ContactForm()
    if form.validate_on_submit():
        message = sanitize_html(form.message.data)
        subject = "New Contact Form Submission"
        recipient = "jaron.rosenau+QbCFeedback@gmail.com"

        user_info = None
        if current_user.is_authenticated:
            user_info = {
                "username": current_user.username,
                "email": current_user.email,
                "is_admin": current_user.is_admin,
                "created_at": current_user.created_at,
                "license_agreed": current_user.license_agreed,
                "display_name": current_user.display_name,
                "age_group": current_user.age_group,
                "interests": current_user.interests,
                "email_verified": current_user.email_verified,
            }

        html = render_template('contact_email.html', message=message, user_info=user_info)
        try:
            send_email(recipient, subject, html)
            if request.headers.get('X-Requested-With') == 'XMLHttpRequest':
                return jsonify(success=True)
            flash('Your message has been sent successfully.', 'success')
        except Exception as exc:
            if request.headers.get('X-Requested-With') == 'XMLHttpRequest':
                return
            flash('Failed to send your message. Please try again later.', 'error')
            current_app.logger.error('Failed to send contact form message: %s', exc)
    else:
        if request.headers.get('X-Requested-With') == 'XMLHttpRequest':
            return jsonify(success=False, message="Validation failed"), 400
        flash('Validation failed. Please ensure all fields are filled correctly.', 'warning')
    return redirect(url_for('main.index'))


@main_bp.route('/refresh-csrf', methods=['GET'])
def refresh_csrf():
    """
    Refresh and return a new CSRF token.
    """
    new_csrf_token = generate_csrf()
    response = jsonify({'csrf_token': new_csrf_token})
    response.set_cookie(
        'csrf_token',
        new_csrf_token,
        secure=True,
        httponly=True,
        samesite='Strict'
    )
    return response


@main_bp.route('/resize_image')
def resize_image():
    """
    Resize an image to a given width while maintaining aspect ratio.
    The image is served in WEBP format.
    """
    image_path = request.args.get('path')
    width_arg  = request.args.get('width')

                                                      
    try:
        width = int(float(width_arg))
    except (TypeError, ValueError):
        return jsonify({'error': "Invalid request: 'width' must be a number"}), 400

    if not image_path or not width:
        return jsonify({'error': "Invalid request: Missing 'path' or 'width'"}), 400

    try:
                                                                           
                                                                               
                               
        image_path = image_path.lstrip('/')
        if image_path.startswith('static/'):
            image_path = image_path[len('static/'):] 

        full_image_path = os.path.abspath(os.path.join(current_app.static_folder, image_path))
        if not full_image_path.startswith(os.path.abspath(current_app.static_folder)):
            current_app.logger.error("Attempted path traversal detected: %s", image_path)
            return jsonify({'error': 'Invalid file path'}), 400

        if not os.path.exists(full_image_path):
            current_app.logger.error("File not found: %s", full_image_path)
            return jsonify({'error': 'File not found'}), 404

        with Image.open(full_image_path) as img:
            img = correct_image_orientation(img)
            ratio = width / float(img.width)
            height = int(img.height * ratio)
            img_resized = img.resize((width, height), Image.Resampling.LANCZOS)
            img_io = io.BytesIO()

            if img_resized.mode in ('RGBA', 'LA') or (img_resized.mode == 'P' and 'transparency' in img_resized.info):
                img_resized = img_resized.convert('RGBA')
                img_resized.save(img_io, 'WEBP')
            else:
                img_resized = img_resized.convert('RGB')
                img_resized.save(img_io, 'WEBP')

            img_io.seek(0)
            return send_file(img_io, mimetype='image/webp')

    except UnidentifiedImageError:
        current_app.logger.error(
            "Unsupported image format encountered: %s", full_image_path
        )
        return jsonify({"error": "Unsupported image format"}), 415
    except Exception as exc:
        current_app.logger.error(
            "Exception occurred during image processing: %s", exc
        )
        return jsonify({"error": "Image processing failed"}), 500


@main_bp.route('/sw.js')
def service_worker():
    """Serve the service worker from the application root."""
    response = current_app.send_static_file('sw.js')
    response.headers['Content-Type'] = 'application/javascript'
    return response


@main_bp.route('/manifest.json')
def manifest():
    """Serve the PWA manifest from the application root."""
    return current_app.send_static_file('manifest.json')


@main_bp.route('/offline.html')
def offline_page():
    """Return the offline fallback page."""
    return current_app.send_static_file('offline.html')


@main_bp.route('/share-target', methods=['POST'])
def share_target_handler():
    """Handle incoming data from the Web Share Target API."""
    file = request.files.get('file')
    text = request.form.get('text')
    title = request.form.get('title')
    if file:
        upload_dir = current_app.config.get('UPLOAD_FOLDER', '/tmp')
        os.makedirs(upload_dir, exist_ok=True)
        filename = secure_filename(file.filename)
        file.save(os.path.join(upload_dir, filename))
    if text or title:
        flash('Shared content received.', 'success')
    return redirect(url_for('main.index'))


@main_bp.route('/.well-known/assetlinks.json')
def assetlinks():
    """Serve digital asset links for TWA validation."""
    fingerprint = current_app.config.get("TWA_SHA256_FINGERPRINT", "")
    data = [
        {
            "relation": ["delegate_permission/common.handle_all_urls"],
            "target": {
                "namespace": "android_app",
                "package_name": "org.questbycycle.app",
                "sha256_cert_fingerprints": [fingerprint],
            },
        }
    ]
    return current_app.response_class(
        response=json.dumps(data),
        mimetype="application/json",
    )


@main_bp.route('/protocol-handler')
def protocol_handler():
    """Handle custom web+questbycycle protocol links."""
    url_param = request.args.get('url', '')
    if url_param.startswith('web+questbycycle:'):
        remainder = url_param.split(':', 1)[1]
        quest_id = None
        if remainder.isdigit():
            quest_id = int(remainder)
        else:
            parsed = urlparse(remainder)
            qid = parse_qs(parsed.query).get('id', [None])[0]
            if qid and qid.isdigit():
                quest_id = int(qid)
        if quest_id:
            return redirect(url_for('quests.quest_details', quest_id=quest_id))
    current_app.logger.warning('Invalid custom protocol URL: %s', url_param)
    return redirect(url_for('main.index'))<|MERGE_RESOLUTION|>--- conflicted
+++ resolved
@@ -20,10 +20,7 @@
     current_app,
     send_file,
 )
-<<<<<<< HEAD
 from werkzeug.utils import secure_filename
-=======
->>>>>>> 01b9d610
 from flask_login import current_user, login_required
 from flask_wtf.csrf import generate_csrf
 from sqlalchemy import func
