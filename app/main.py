--- conflicted
+++ resolved
@@ -53,11 +53,7 @@
     sanitize_html,
     correct_image_orientation,
 )
-<<<<<<< HEAD
 from app.tasks import enqueue_email
-from .config import load_config
-=======
->>>>>>> bace6c77
 
                    
 logging.basicConfig(level=logging.DEBUG)
