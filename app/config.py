"""Configuration loader using environment variables.

This module exposes :func:`load_config` which returns a structured
``AppConfig`` instance composed of dataclasses for each configuration
section.  Using dataclasses provides type hints and an easy way to
access configuration values without deep dictionary lookups.
"""

from pathlib import Path
from dataclasses import dataclass
import os
from dotenv import load_dotenv

BASE_DIR = Path(__file__).resolve().parent
PROJECT_ROOT = BASE_DIR.parent
ENV_PATH = PROJECT_ROOT / ".env"

load_dotenv(dotenv_path=ENV_PATH)


def _get_env(key: str, default=None):
    """Return environment variable or default."""
    return os.getenv(key, default)


def _get_env_boolean(key: str, default: bool):
    """Retrieve a boolean environment variable."""
    val = os.getenv(key)
    if val is None:
        return default
    return val.lower() in ("true", "1", "yes")


def _get_env_integer(key: str, default: int):
    """Retrieve an integer environment variable."""
    val = os.getenv(key)
    if val is None:
        return default
    try:
        return int(val)
    except ValueError:
        return default


def _get_env_nullable(key: str, default=None):
    """Return ``None`` for falsey environment values."""
    val = os.getenv(key)
    if val is None:
        val = default
    if val in (False, "", "false", "False", None):
        return None
    return val


@dataclass
class MainConfig:
    """Configuration options for general application behavior."""

    UPLOAD_FOLDER: str
    VERIFICATIONS: str
    BADGE_IMAGE_DIR: str
    TASKCSV: str
    LOCAL_DOMAIN: str
    FFMPEG_PATH: str
    PLACEHOLDER_IMAGE: str
    SQLALCHEMY_ECHO: bool


@dataclass
class EncryptionConfig:
    """Security and session related configuration."""

    DEFAULT_SUPER_ADMIN_USERNAME: str
    DEFAULT_SUPER_ADMIN_PASSWORD: str
    DEFAULT_SUPER_ADMIN_EMAIL: str
    SECRET_KEY: str
    SESSION_COOKIE_SECURE: bool
    SESSION_COOKIE_NAME: str
    SESSION_COOKIE_SAMESITE: str
    SESSION_COOKIE_DOMAIN: str | None
    SESSION_REFRESH_EACH_REQUEST: bool
    REMEMBER_COOKIE_DURATION_DAYS: int


@dataclass
class OpenAIConfig:
    OPENAI_API_KEY: str


@dataclass
class FlaskConfig:
    SQLALCHEMY_DATABASE_URI: str
    DEBUG: bool


@dataclass
class MailConfig:
    MAIL_SERVER: str
    MAIL_PORT: int
    MAIL_USE_TLS: bool
    MAIL_USE_SSL: bool
    MAIL_USERNAME: str
    MAIL_PASSWORD: str
    MAIL_DEFAULT_SENDER: str


@dataclass
class SocialConfig:
    twitter_username: str
    twitter_api_key: str
    twitter_api_secret: str
    twitter_access_token: str
    twitter_access_token_secret: str
    facebook_app_id: str
    facebook_app_secret: str
    facebook_access_token: str
    facebook_page_id: str
    instagram_access_token: str
    instagram_user_id: str


@dataclass
class PushConfig:
    VAPID_PUBLIC_KEY: str
    VAPID_PRIVATE_KEY: str
    VAPID_ADMIN_EMAIL: str


@dataclass
class TWAConfig:
    SHA256_CERT_FINGERPRINT: str


@dataclass
class SQLAlchemyEngineOptions:
    pool_pre_ping: bool
    pool_recycle: int


@dataclass
class AppConfig:
    main: MainConfig
    encryption: EncryptionConfig
    openai: OpenAIConfig
    flask: FlaskConfig
    mail: MailConfig
    social: SocialConfig
    push: PushConfig
    twa: TWAConfig
    sqlalchemy_engine_options: SQLAlchemyEngineOptions


def load_config() -> AppConfig:
    """Build configuration using environment variables with reasonable defaults."""

<<<<<<< HEAD
    return AppConfig(
        main=MainConfig(
            UPLOAD_FOLDER=_get_env("UPLOAD_FOLDER", "images"),
            VERIFICATIONS=_get_env("VERIFICATIONS", "verifications"),
            BADGE_IMAGE_DIR=_get_env("BADGE_IMAGE_DIR", "badge_images"),
            TASKCSV=_get_env("TASKCSV", "csv"),
            LOCAL_DOMAIN=_get_env("LOCAL_DOMAIN", "localhost:5000"),
            FFMPEG_PATH=_get_env("FFMPEG_PATH", "ffmpeg"),
            PLACEHOLDER_IMAGE=_get_env("PLACEHOLDER_IMAGE", "images/default-placeholder.webp"),
            SQLALCHEMY_ECHO=_get_env_boolean("SQLALCHEMY_ECHO", False),
        ),
        encryption=EncryptionConfig(
            DEFAULT_SUPER_ADMIN_USERNAME=_get_env("DEFAULT_SUPER_ADMIN_USERNAME", "test"),
            DEFAULT_SUPER_ADMIN_PASSWORD=_get_env("DEFAULT_SUPER_ADMIN_PASSWORD", "test"),
            DEFAULT_SUPER_ADMIN_EMAIL=_get_env("DEFAULT_SUPER_ADMIN_EMAIL", "test@test.com"),
            SECRET_KEY=_get_env("SECRET_KEY", "replace this key"),
            SESSION_COOKIE_SECURE=_get_env_boolean("SESSION_COOKIE_SECURE", False),
            SESSION_COOKIE_NAME=_get_env("SESSION_COOKIE_NAME", "QuestsByCycles_Session"),
            SESSION_COOKIE_SAMESITE=_get_env("SESSION_COOKIE_SAMESITE", "Lax"),
            SESSION_COOKIE_DOMAIN=_get_env_nullable("SESSION_COOKIE_DOMAIN", False),
            SESSION_REFRESH_EACH_REQUEST=_get_env_boolean("SESSION_REFRESH_EACH_REQUEST", True),
            REMEMBER_COOKIE_DURATION_DAYS=_get_env_integer("REMEMBER_COOKIE_DURATION_DAYS", 7),
        ),
        openai=OpenAIConfig(
            OPENAI_API_KEY=_get_env("OPENAI_API_KEY", ""),
        ),
        flask=FlaskConfig(
            SQLALCHEMY_DATABASE_URI=_get_env("SQLALCHEMY_DATABASE_URI", ""),
            DEBUG=_get_env_boolean("DEBUG", True),
        ),
        mail=MailConfig(
            MAIL_SERVER=_get_env("MAIL_SERVER", ""),
            MAIL_PORT=_get_env_integer("MAIL_PORT", 2525),
            MAIL_USE_TLS=_get_env_boolean("MAIL_USE_TLS", True),
            MAIL_USE_SSL=_get_env_boolean("MAIL_USE_SSL", False),
            MAIL_USERNAME=_get_env("MAIL_USERNAME", ""),
            MAIL_PASSWORD=_get_env("MAIL_PASSWORD", ""),
            MAIL_DEFAULT_SENDER=_get_env("MAIL_DEFAULT_SENDER", "info@questbycycle.org"),
        ),
        social=SocialConfig(
            twitter_username=_get_env("TWITTER_USERNAME", ""),
            twitter_api_key=_get_env("TWITTER_API_KEY", ""),
            twitter_api_secret=_get_env("TWITTER_API_SECRET", ""),
            twitter_access_token=_get_env("TWITTER_ACCESS_TOKEN", ""),
            twitter_access_token_secret=_get_env("TWITTER_ACCESS_TOKEN_SECRET", ""),
            facebook_app_id=_get_env("FACEBOOK_APP_ID", ""),
            facebook_app_secret=_get_env("FACEBOOK_APP_SECRET", ""),
            facebook_access_token=_get_env("FACEBOOK_ACCESS_TOKEN", ""),
            facebook_page_id=_get_env("FACEBOOK_PAGE_ID", ""),
            instagram_access_token=_get_env("INSTAGRAM_ACCESS_TOKEN", ""),
            instagram_user_id=_get_env("INSTAGRAM_USER_ID", ""),
        ),
        push=PushConfig(
            VAPID_PUBLIC_KEY=_get_env("VAPID_PUBLIC_KEY", ""),
            VAPID_PRIVATE_KEY=_get_env("VAPID_PRIVATE_KEY", ""),
            VAPID_ADMIN_EMAIL=_get_env("VAPID_ADMIN_EMAIL", "push@example.com"),
        ),
        twa=TWAConfig(
            SHA256_CERT_FINGERPRINT=_get_env("TWA_SHA256_FINGERPRINT", ""),
        ),
        sqlalchemy_engine_options=SQLAlchemyEngineOptions(
            pool_pre_ping=True,
            pool_recycle=3300,
        ),
    )
=======
    cfg = {
        "main": {
            "UPLOAD_FOLDER": _get_env("UPLOAD_FOLDER", "images"),
            "VERIFICATIONS": _get_env("VERIFICATIONS", "verifications"),
            "BADGE_IMAGE_DIR": _get_env("BADGE_IMAGE_DIR", "badge_images"),
            "TASKCSV": _get_env("TASKCSV", "csv"),
            "LOCAL_DOMAIN": _get_env("LOCAL_DOMAIN", "localhost:5000"),
            "FFMPEG_PATH": _get_env("FFMPEG_PATH", "ffmpeg"),
            "PLACEHOLDER_IMAGE": _get_env(
                "PLACEHOLDER_IMAGE", "images/default-placeholder.webp"
            ),
            "SQLALCHEMY_ECHO": _get_env_boolean("SQLALCHEMY_ECHO", False),
            "USE_TASK_QUEUE": _get_env_boolean("USE_TASK_QUEUE", True),
        },
        "encryption": {
            "DEFAULT_SUPER_ADMIN_USERNAME": _get_env(
                "DEFAULT_SUPER_ADMIN_USERNAME", "test"
            ),
            "DEFAULT_SUPER_ADMIN_PASSWORD": _get_env(
                "DEFAULT_SUPER_ADMIN_PASSWORD", "test"
            ),
            "DEFAULT_SUPER_ADMIN_EMAIL": _get_env(
                "DEFAULT_SUPER_ADMIN_EMAIL", "test@test.com"
            ),
            "SECRET_KEY": _get_env("SECRET_KEY", "replace this key"),
            "SESSION_COOKIE_SECURE": _get_env_boolean("SESSION_COOKIE_SECURE", False),
            "SESSION_COOKIE_NAME": _get_env(
                "SESSION_COOKIE_NAME", "QuestsByCycles_Session"
            ),
            "SESSION_COOKIE_SAMESITE": _get_env("SESSION_COOKIE_SAMESITE", "Lax"),
            "SESSION_COOKIE_DOMAIN": _get_env_nullable("SESSION_COOKIE_DOMAIN", False),
            "SESSION_REFRESH_EACH_REQUEST": _get_env_boolean(
                "SESSION_REFRESH_EACH_REQUEST", True
            ),
            "REMEMBER_COOKIE_DURATION_DAYS": _get_env_integer(
                "REMEMBER_COOKIE_DURATION_DAYS", 7
            ),
        },
        "openai": {
            "OPENAI_API_KEY": _get_env("OPENAI_API_KEY", ""),
        },
        "flask": {
            "SQLALCHEMY_DATABASE_URI": _get_env("SQLALCHEMY_DATABASE_URI", ""),
            "DEBUG": _get_env_boolean("DEBUG", True),
        },
        "mail": {
            "MAIL_SERVER": _get_env("MAIL_SERVER", ""),
            "MAIL_PORT": _get_env_integer("MAIL_PORT", 2525),
            "MAIL_USE_TLS": _get_env_boolean("MAIL_USE_TLS", True),
            "MAIL_USE_SSL": _get_env_boolean("MAIL_USE_SSL", False),
            "MAIL_USERNAME": _get_env("MAIL_USERNAME", ""),
            "MAIL_PASSWORD": _get_env("MAIL_PASSWORD", ""),
            "MAIL_DEFAULT_SENDER": _get_env(
                "MAIL_DEFAULT_SENDER", "info@questbycycle.org"
            ),
        },
        "social": {
            "twitter_username": _get_env("TWITTER_USERNAME", ""),
            "twitter_api_key": _get_env("TWITTER_API_KEY", ""),
            "twitter_api_secret": _get_env("TWITTER_API_SECRET", ""),
            "twitter_access_token": _get_env("TWITTER_ACCESS_TOKEN", ""),
            "twitter_access_token_secret": _get_env("TWITTER_ACCESS_TOKEN_SECRET", ""),
            "facebook_app_id": _get_env("FACEBOOK_APP_ID", ""),
            "facebook_app_secret": _get_env("FACEBOOK_APP_SECRET", ""),
            "facebook_access_token": _get_env("FACEBOOK_ACCESS_TOKEN", ""),
            "facebook_page_id": _get_env("FACEBOOK_PAGE_ID", ""),
            "instagram_access_token": _get_env("INSTAGRAM_ACCESS_TOKEN", ""),
            "instagram_user_id": _get_env("INSTAGRAM_USER_ID", ""),
        },
        "push": {
            "VAPID_PUBLIC_KEY": _get_env("VAPID_PUBLIC_KEY", ""),
            "VAPID_PRIVATE_KEY": _get_env("VAPID_PRIVATE_KEY", ""),
            "VAPID_ADMIN_EMAIL": _get_env("VAPID_ADMIN_EMAIL", "push@example.com"),
        },
        "redis": {
            "REDIS_URL": _get_env("REDIS_URL", "redis://localhost:6379/0"),
        },
        "twa": {
            "SHA256_CERT_FINGERPRINT": _get_env("TWA_SHA256_FINGERPRINT", ""),
        },
        "sqlalchemy_engine_options": {
            "pool_pre_ping": True,
            "pool_recycle": 3300,
        },
    }

    return cfg
>>>>>>> a932006e


SQLALCHEMY_ENGINE_OPTIONS = {
    "pool_pre_ping": True,
    "pool_recycle": 3300,
}<|MERGE_RESOLUTION|>--- conflicted
+++ resolved
@@ -153,7 +153,6 @@
 def load_config() -> AppConfig:
     """Build configuration using environment variables with reasonable defaults."""
 
-<<<<<<< HEAD
     return AppConfig(
         main=MainConfig(
             UPLOAD_FOLDER=_get_env("UPLOAD_FOLDER", "images"),
@@ -219,96 +218,6 @@
             pool_recycle=3300,
         ),
     )
-=======
-    cfg = {
-        "main": {
-            "UPLOAD_FOLDER": _get_env("UPLOAD_FOLDER", "images"),
-            "VERIFICATIONS": _get_env("VERIFICATIONS", "verifications"),
-            "BADGE_IMAGE_DIR": _get_env("BADGE_IMAGE_DIR", "badge_images"),
-            "TASKCSV": _get_env("TASKCSV", "csv"),
-            "LOCAL_DOMAIN": _get_env("LOCAL_DOMAIN", "localhost:5000"),
-            "FFMPEG_PATH": _get_env("FFMPEG_PATH", "ffmpeg"),
-            "PLACEHOLDER_IMAGE": _get_env(
-                "PLACEHOLDER_IMAGE", "images/default-placeholder.webp"
-            ),
-            "SQLALCHEMY_ECHO": _get_env_boolean("SQLALCHEMY_ECHO", False),
-            "USE_TASK_QUEUE": _get_env_boolean("USE_TASK_QUEUE", True),
-        },
-        "encryption": {
-            "DEFAULT_SUPER_ADMIN_USERNAME": _get_env(
-                "DEFAULT_SUPER_ADMIN_USERNAME", "test"
-            ),
-            "DEFAULT_SUPER_ADMIN_PASSWORD": _get_env(
-                "DEFAULT_SUPER_ADMIN_PASSWORD", "test"
-            ),
-            "DEFAULT_SUPER_ADMIN_EMAIL": _get_env(
-                "DEFAULT_SUPER_ADMIN_EMAIL", "test@test.com"
-            ),
-            "SECRET_KEY": _get_env("SECRET_KEY", "replace this key"),
-            "SESSION_COOKIE_SECURE": _get_env_boolean("SESSION_COOKIE_SECURE", False),
-            "SESSION_COOKIE_NAME": _get_env(
-                "SESSION_COOKIE_NAME", "QuestsByCycles_Session"
-            ),
-            "SESSION_COOKIE_SAMESITE": _get_env("SESSION_COOKIE_SAMESITE", "Lax"),
-            "SESSION_COOKIE_DOMAIN": _get_env_nullable("SESSION_COOKIE_DOMAIN", False),
-            "SESSION_REFRESH_EACH_REQUEST": _get_env_boolean(
-                "SESSION_REFRESH_EACH_REQUEST", True
-            ),
-            "REMEMBER_COOKIE_DURATION_DAYS": _get_env_integer(
-                "REMEMBER_COOKIE_DURATION_DAYS", 7
-            ),
-        },
-        "openai": {
-            "OPENAI_API_KEY": _get_env("OPENAI_API_KEY", ""),
-        },
-        "flask": {
-            "SQLALCHEMY_DATABASE_URI": _get_env("SQLALCHEMY_DATABASE_URI", ""),
-            "DEBUG": _get_env_boolean("DEBUG", True),
-        },
-        "mail": {
-            "MAIL_SERVER": _get_env("MAIL_SERVER", ""),
-            "MAIL_PORT": _get_env_integer("MAIL_PORT", 2525),
-            "MAIL_USE_TLS": _get_env_boolean("MAIL_USE_TLS", True),
-            "MAIL_USE_SSL": _get_env_boolean("MAIL_USE_SSL", False),
-            "MAIL_USERNAME": _get_env("MAIL_USERNAME", ""),
-            "MAIL_PASSWORD": _get_env("MAIL_PASSWORD", ""),
-            "MAIL_DEFAULT_SENDER": _get_env(
-                "MAIL_DEFAULT_SENDER", "info@questbycycle.org"
-            ),
-        },
-        "social": {
-            "twitter_username": _get_env("TWITTER_USERNAME", ""),
-            "twitter_api_key": _get_env("TWITTER_API_KEY", ""),
-            "twitter_api_secret": _get_env("TWITTER_API_SECRET", ""),
-            "twitter_access_token": _get_env("TWITTER_ACCESS_TOKEN", ""),
-            "twitter_access_token_secret": _get_env("TWITTER_ACCESS_TOKEN_SECRET", ""),
-            "facebook_app_id": _get_env("FACEBOOK_APP_ID", ""),
-            "facebook_app_secret": _get_env("FACEBOOK_APP_SECRET", ""),
-            "facebook_access_token": _get_env("FACEBOOK_ACCESS_TOKEN", ""),
-            "facebook_page_id": _get_env("FACEBOOK_PAGE_ID", ""),
-            "instagram_access_token": _get_env("INSTAGRAM_ACCESS_TOKEN", ""),
-            "instagram_user_id": _get_env("INSTAGRAM_USER_ID", ""),
-        },
-        "push": {
-            "VAPID_PUBLIC_KEY": _get_env("VAPID_PUBLIC_KEY", ""),
-            "VAPID_PRIVATE_KEY": _get_env("VAPID_PRIVATE_KEY", ""),
-            "VAPID_ADMIN_EMAIL": _get_env("VAPID_ADMIN_EMAIL", "push@example.com"),
-        },
-        "redis": {
-            "REDIS_URL": _get_env("REDIS_URL", "redis://localhost:6379/0"),
-        },
-        "twa": {
-            "SHA256_CERT_FINGERPRINT": _get_env("TWA_SHA256_FINGERPRINT", ""),
-        },
-        "sqlalchemy_engine_options": {
-            "pool_pre_ping": True,
-            "pool_recycle": 3300,
-        },
-    }
-
-    return cfg
->>>>>>> a932006e
-
 
 SQLALCHEMY_ENGINE_OPTIONS = {
     "pool_pre_ping": True,
