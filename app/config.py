--- conflicted
+++ resolved
@@ -161,18 +161,7 @@
             "instagram_access_token": _get_env("INSTAGRAM_ACCESS_TOKEN", _toml_config["social"]["instagram_access_token"]),
             "instagram_user_id": _get_env("INSTAGRAM_USER_ID", _toml_config["social"]["instagram_user_id"]),
         },
-<<<<<<< HEAD
-        "socketio": {
-            "SERVER_URL": _get_env("SOCKETIO_SERVER_URL", _toml_config["socketio"]["SERVER_URL"]),
-        },
-        "twa": {
-            "SHA256_CERT_FINGERPRINT": _get_env(
-                "TWA_SHA256_FINGERPRINT",
-                _toml_config.get("twa", {}).get("SHA256_CERT_FINGERPRINT", "")
-            ),
-        },
-=======
->>>>>>> 11fcefa5
+ 
         # -----------------------------------------------------------------------------
         # 6. Safely read the sqlalchemy_engine_options section or fall back to defaults
         # -----------------------------------------------------------------------------
