--- conflicted
+++ resolved
@@ -115,11 +115,9 @@
         "FACEBOOK_PAGE_ID": inscopeconfig["social"]["facebook_page_id"],
         "INSTAGRAM_ACCESS_TOKEN": inscopeconfig["social"]["instagram_access_token"],
         "INSTAGRAM_USER_ID": inscopeconfig["social"]["instagram_user_id"],
-<<<<<<< HEAD
         "SOCKETIO_SERVER_URL": inscopeconfig["socketio"]["SERVER_URL"],
         "TWA_SHA256_FINGERPRINT": inscopeconfig["twa"]["SHA256_CERT_FINGERPRINT"],
-=======
->>>>>>> 11fcefa5
+
         "DEFAULT_SUPER_ADMIN_USERNAME": inscopeconfig["encryption"]["DEFAULT_SUPER_ADMIN_USERNAME"],
         "DEFAULT_SUPER_ADMIN_PASSWORD": inscopeconfig["encryption"]["DEFAULT_SUPER_ADMIN_PASSWORD"],
         "DEFAULT_SUPER_ADMIN_EMAIL": inscopeconfig["encryption"]["DEFAULT_SUPER_ADMIN_EMAIL"],
