--- conflicted
+++ resolved
@@ -64,16 +64,13 @@
                 is_super_admin=True,
                 license_agreed=True
             )
-<<<<<<< HEAD
             super_admin_user.set_password(default_super_admin_password)
             db.session.add(super_admin_user)
-=======
-            admin_user.set_password(default_admin_password)
-            admin_user.is_admin = True  # Set as admin
-            admin_user.email_verified = True
-            admin_user.license_agreed = True
+            super_admin_user.set_password(default_admin_password)
+            super_admin_user.is_admin = True  # Set as admin
+            super_admin_user.email_verified = True
+            super_admin_user.license_agreed = True
             # ... set other fields if necessary
->>>>>>> e0c83afe
 
         try:
             db.session.commit()
