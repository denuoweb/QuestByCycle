--- conflicted
+++ resolved
@@ -21,8 +21,6 @@
             }
           });
         });
-<<<<<<< HEAD
-=======
 
         // Background sync registration
         if ('SyncManager' in window) {
@@ -48,7 +46,6 @@
             Notification.requestPermission();
           }
 
->>>>>>> 7e330a46
         if ('sync' in registration) {
           registration.sync.register('sync-requests').catch(function(err) {
             console.error('Background sync registration failed:', err);
