document.addEventListener('DOMContentLoaded', function() {
  // --------------------------------------------------------------
  // 1) Service Worker registration & update-available prompt
  // --------------------------------------------------------------
  if ('serviceWorker' in navigator) {
    navigator.serviceWorker
      .register('/sw.js')
      .then(function(registration) {
        registration.addEventListener('updatefound', function() {
          var newWorker = registration.installing;
          newWorker.addEventListener('statechange', function() {
            if (
              newWorker.state === 'installed' &&
              navigator.serviceWorker.controller
            ) {
              if (
                confirm('A new version is available. Reload to update?')
              ) {
                window.location.reload();
              }
            }
          });
        });
<<<<<<< HEAD

        // Background sync registration
        if ('SyncManager' in window) {
          registration.sync
            .register('sync-notifications')
            .catch(function(err) {
              console.error('Sync registration failed:', err);
            });
        }

        // Periodic background sync registration
        if (registration.periodicSync) {
          registration.periodicSync
            .register('periodic-notifications', { minInterval: 24 * 60 * 60 * 1000 })
            .catch(function(err) {
              console.error('Periodic sync registration failed:', err);
            });
        }

        // Request permission for push notifications
        if ('PushManager' in window) {
          if (Notification.permission === 'default') {
            Notification.requestPermission();
          }
=======
        if ('sync' in registration) {
          registration.sync.register('sync-requests').catch(function(err) {
            console.error('Background sync registration failed:', err);
          });
>>>>>>> eaab931c
        }
      })
      .catch(function(err) {
        console.error('Service Worker registration failed:', err);
      });

    navigator.serviceWorker.addEventListener('message', function(event) {
      if (event.data.type === 'UPDATE_AVAILABLE') {
        if (
          confirm('A new version is available. Reload to update?')
        ) {
          window.location.reload();
        }
      }
    });
  }

  // --------------------------------------------------------------
  // 2) Cache DOM lookups
  // --------------------------------------------------------------
  var installButton   = document.getElementById('install');
  var manualInstall   = document.getElementById('manual-install');
  var isSafari        = /^((?!chrome|android).)*safari/i.test(
    navigator.userAgent
  );
  var deferredPrompt  = null;
  var leaderboardLink = document.getElementById('leaderboardNavbarLink');
  var gameBtn         = document.getElementById('gameDropdownButton');

  // --------------------------------------------------------------
  // 3) PWA install prompt & manual-install UI
  // --------------------------------------------------------------
  if (isSafari) {
    manualInstall.hidden = false;
  } else {
    manualInstall.hidden = true;
  }

  window.addEventListener('beforeinstallprompt', function(e) {
    e.preventDefault();
    deferredPrompt      = e;
    installButton.hidden = false;

    installButton.addEventListener('click', function() {
      if (!deferredPrompt) return;
      deferredPrompt.prompt();
      deferredPrompt.userChoice.then(function(choice) {
        deferredPrompt      = null;
        installButton.hidden = true;
      });
    });
  });

  if (!window.beforeinstallprompt) {
    installButton.hidden = true;
    if (!isSafari) manualInstall.hidden = true;
  }

  window.addEventListener('appinstalled', function() {
    installButton.hidden = true;
    manualInstall.hidden = true;
  });

  if (navigator.getInstalledRelatedApps) {
    navigator.getInstalledRelatedApps().then(function(apps) {
      if (apps.length) installButton.hidden = true;
    });
  }

  // --------------------------------------------------------------
  // 4) Game-selection helper
  // --------------------------------------------------------------
  window.handleGameSelection = function(opt) {
    var val = opt.value;
    if (val === 'join_custom_game') {
      if (typeof openModal === 'function') {
        openModal('joinCustomGameModal');
      } else {
        window.location.href = '/?show_join_custom=1';
      }
    } else {
      window.location.href = val;
    }
  };

  // --------------------------------------------------------------
  // 5) Leaderboard click handler
  // --------------------------------------------------------------
  if (leaderboardLink) {
    leaderboardLink.addEventListener('click', function(e) {
      e.preventDefault();
      var gameId = leaderboardLink.getAttribute('data-game-id') || 0;
      if (typeof showLeaderboardModal === 'function') {
        showLeaderboardModal(gameId);
      } else {
        console.error('showLeaderboardModal not defined');
      }
    });
  }

  // --------------------------------------------------------------
  // 5.5) Adjust body padding for window controls overlay
  // --------------------------------------------------------------
  if ('windowControlsOverlay' in navigator) {
    function updateOverlayPadding() {
      var rect = navigator.windowControlsOverlay.getTitlebarAreaRect();
      document.body.style.paddingTop = rect.height + 'px';
    }
    navigator.windowControlsOverlay.addEventListener('geometrychange', updateOverlayPadding);
    updateOverlayPadding();
  }

  // --------------------------------------------------------------
  // 6) Hoist modals to document.body to avoid clipping
  // --------------------------------------------------------------
  document.querySelectorAll('.modal').forEach(function(modal) {
    if (modal.parentNode !== document.body) {
      document.body.appendChild(modal);
    }
  });
});<|MERGE_RESOLUTION|>--- conflicted
+++ resolved
@@ -21,7 +21,6 @@
             }
           });
         });
-<<<<<<< HEAD
 
         // Background sync registration
         if ('SyncManager' in window) {
@@ -46,12 +45,11 @@
           if (Notification.permission === 'default') {
             Notification.requestPermission();
           }
-=======
+
         if ('sync' in registration) {
           registration.sync.register('sync-requests').catch(function(err) {
             console.error('Background sync registration failed:', err);
           });
->>>>>>> eaab931c
         }
       })
       .catch(function(err) {
