{
    "name": "QuestByCycle",
    "short_name": "QuestCycle",
    "description": "Photo sharing cycling app promoting environmental sustainability.",
    "start_url": "/",
    "scope": "/",
    "theme_color": "#D0E6B5",
    "background_color": "#f0f0f0",
    "display": "standalone",
    "handle_links": "preferred",
    "display_override": ["window-controls-overlay", "standalone"],
    "launch_handler": {
        "client_mode": "focus-existing"
    },
    "icons": [
      {
        "src": "/static/icons/icon_48x48.webp",
        "sizes": "48x48",
        "type": "image/webp"
      },
      {
        "src": "/static/icons/icon_96x96.webp",
        "sizes": "96x96",
        "type": "image/webp"
      },
      {
        "src": "/static/icons/icon_192x192.webp",
        "sizes": "192x192",
        "type": "image/webp"
      },
      {
        "src": "/static/icons/icon_512x512.webp",
        "sizes": "512x512",
        "type": "image/webp"
      },
      {
        "src": "/static/icons/apple-touch-icon-180x180.png",
        "sizes": "180x180",
        "type": "image/png"
      }
    ],
<<<<<<< HEAD
  "protocol_handlers": [
    {
      "protocol": "web+questbycycle",
      "url": "/protocol-handler?url=%s"
    }
  ]
=======
    "file_handlers": [
      {
        "action": "/",
        "name": "Image files",
        "accept": {
          "image/*": [".png", ".jpg", ".jpeg", ".webp"]
        }
      }
    ]
>>>>>>> de2e9f7a
  }
  <|MERGE_RESOLUTION|>--- conflicted
+++ resolved
@@ -39,14 +39,12 @@
         "type": "image/png"
       }
     ],
-<<<<<<< HEAD
   "protocol_handlers": [
     {
       "protocol": "web+questbycycle",
       "url": "/protocol-handler?url=%s"
     }
   ]
-=======
     "file_handlers": [
       {
         "action": "/",
@@ -56,6 +54,5 @@
         }
       }
     ]
->>>>>>> de2e9f7a
   }
   