import random
import string
from datetime import datetime
from sqlalchemy import DateTime, event

from app.constants import UTC
from . import db, game_admins


class Game(db.Model):
    """Model representing a game."""
    id = db.Column(db.Integer, primary_key=True)
    title = db.Column(db.String(250), nullable=False)
    description = db.Column(db.String(1000))
    description2 = db.Column(db.String(4500))
    start_date = db.Column(
        DateTime(timezone=True),
        nullable=False,
        default=lambda: datetime.now(UTC)
    )
    end_date = db.Column(
        DateTime(timezone=True),
        nullable=False,
        default=lambda: datetime.now(UTC)
    )
    timezone = db.Column(db.String(50), nullable=False, default="UTC")
    admin_id = db.Column(db.Integer, db.ForeignKey('user.id'), nullable=False)
    admins = db.relationship(
        'User', secondary=game_admins,
        backref=db.backref('admin_games', lazy='dynamic')
    )
    quests = db.relationship(
        'Quest', back_populates='game',
        cascade='all, delete-orphan', lazy='dynamic'
    )
    participants = db.relationship(
        'User', secondary='game_participants', lazy='subquery',
        backref=db.backref('games', lazy=True)
    )
    game_goal = db.Column(db.Integer)
    details = db.Column(db.Text)
    awards = db.Column(db.Text)
    beyond = db.Column(db.Text)
    sponsors = db.relationship(
        'Sponsor', back_populates='game',
        cascade='all, delete-orphan'
    )
    leaderboard_image = db.Column(db.String(500), nullable=True)
    logo = db.Column(db.String(255), nullable=True)
    logo_url = db.Column(db.String(500), nullable=True)
    twitter_username = db.Column(db.String(500), nullable=True)
    twitter_api_key = db.Column(db.String(500), nullable=True)
    twitter_api_secret = db.Column(db.String(500), nullable=True)
    twitter_access_token = db.Column(db.String(500), nullable=True)
    twitter_access_token_secret = db.Column(db.String(500), nullable=True)
    facebook_app_id = db.Column(db.String(500), nullable=True)
    facebook_app_secret = db.Column(db.String(500), nullable=True)
    facebook_access_token = db.Column(db.String(500), nullable=True)
    facebook_page_id = db.Column(db.String(500), nullable=True)
    instagram_user_id = db.Column(db.String(500), nullable=True)
    instagram_access_token = db.Column(db.String(500), nullable=True)
    calendar_url = db.Column(db.String(500), nullable=True)
    calendar_service_json_path = db.Column(db.String(500), nullable=True)
    last_calendar_sync = db.Column(db.DateTime(timezone=True), nullable=True)
    custom_game_code = db.Column(db.String(20), unique=True, nullable=True)
    is_public = db.Column(db.Boolean, default=True)
    allow_joins = db.Column(db.Boolean, default=True)
    is_demo = db.Column(db.Boolean, default=False)
    archived = db.Column(db.Boolean, default=False)
    social_media_liaison_email = db.Column(db.String(255), nullable=True)
    social_media_email_frequency = db.Column(db.String(50), default='weekly', nullable=True)
    last_social_media_email_sent = db.Column(db.DateTime(timezone=True), default=lambda: datetime.now(UTC), nullable=True)
    storage_quota_gb = db.Column(db.Integer, nullable=True)
    badges = db.relationship('Badge', back_populates='game', cascade='all, delete-orphan', lazy=True)

<<<<<<< HEAD
    @staticmethod
    def generate_unique_code():
        """Generate a unique game code."""
        while True:
            code = "".join(
                random.choices(string.ascii_letters + string.digits, k=5)
            )
            if not Game.query.filter_by(custom_game_code=code).first():
=======
    CODE_LENGTH = 5
    MAX_CODE_ATTEMPTS = 5

    @classmethod
    def generate_unique_code(cls, max_attempts: int | None = None) -> str:
        """Generate a unique game code with bounded retries.

        Args:
            max_attempts: Maximum number of attempts to find an unused code.

        Raises:
            RuntimeError: If a unique code could not be generated.
        """
        attempts = max_attempts or cls.MAX_CODE_ATTEMPTS
        for _ in range(attempts):
            code = "".join(
                random.choices(string.ascii_letters + string.digits, k=cls.CODE_LENGTH)
            )
            if not cls.query.filter_by(custom_game_code=code).first():
>>>>>>> b1e864ac
                return code
        raise RuntimeError("Failed to generate a unique game code.")

<<<<<<< HEAD
=======
    def __init__(self, **kwargs):
        super().__init__(**kwargs)
        if not self.custom_game_code:
            self.custom_game_code = self.generate_unique_code()
        else:
            for _ in range(self.MAX_CODE_ATTEMPTS):
                try:
                    db.session.add(self)
                    db.session.commit()
                    break
                except IntegrityError:
                    db.session.rollback()
                    self.custom_game_code = self.generate_unique_code()
            else:
                raise RuntimeError(
                    "Failed to assign a unique custom_game_code after retries."
                )

>>>>>>> b1e864ac
    @property
    def twitter_url(self):
        """Return the Twitter URL for the game."""
        if self.twitter_username:
            return f"https://twitter.com/{self.twitter_username}"
        return "https://twitter.com/QuestByCycle"

    @property
    def facebook_url(self):
        """Return the Facebook URL for the game."""
        if self.facebook_page_id:
            return f"https://facebook.com/{self.facebook_page_id}"
        return "https://facebook.com/QuestByCycle"

    @property
    def instagram_url(self):
        """Return the Instagram URL for the game."""
        if self.instagram_user_id:
            return f"https://instagram.com/{self.instagram_user_id}"
        return "https://instagram.com/QuestByCycle"


@event.listens_for(Game, "before_insert")
def set_custom_game_code(mapper, connection, target):
    """Ensure each game has a unique ``custom_game_code`` before insert."""
    if target.custom_game_code:
        while Game.query.filter_by(custom_game_code=target.custom_game_code).first():
            target.custom_game_code = Game.generate_unique_code()
    else:
        target.custom_game_code = Game.generate_unique_code()


class ShoutBoardMessage(db.Model):
    """Model representing a message on the shout board."""
    id = db.Column(db.Integer, primary_key=True)
    message = db.Column(db.String(2000), nullable=False)
    user_id = db.Column(
        db.Integer, db.ForeignKey('user.id', ondelete='CASCADE'),
        nullable=False
    )
    game_id = db.Column(
        db.Integer, db.ForeignKey('game.id', ondelete='CASCADE'),
        nullable=False
    )
    timestamp = db.Column(
        db.DateTime(timezone=True), index=True, default=lambda: datetime.now(UTC)
    )
    is_pinned = db.Column(db.Boolean, default=False)


class Sponsor(db.Model):
    """Model representing a sponsor for a game."""
    id = db.Column(db.Integer, primary_key=True)
    name = db.Column(db.String(255), nullable=False)
    website = db.Column(db.String(255), nullable=True)
    logo = db.Column(db.String(255), nullable=True)
    description = db.Column(db.String(1000), nullable=True)
    tier = db.Column(db.String(255), nullable=False)
    game_id = db.Column(db.Integer, db.ForeignKey('game.id'), nullable=False)

    game = db.relationship('Game', back_populates='sponsors')
<|MERGE_RESOLUTION|>--- conflicted
+++ resolved
@@ -73,16 +73,6 @@
     storage_quota_gb = db.Column(db.Integer, nullable=True)
     badges = db.relationship('Badge', back_populates='game', cascade='all, delete-orphan', lazy=True)
 
-<<<<<<< HEAD
-    @staticmethod
-    def generate_unique_code():
-        """Generate a unique game code."""
-        while True:
-            code = "".join(
-                random.choices(string.ascii_letters + string.digits, k=5)
-            )
-            if not Game.query.filter_by(custom_game_code=code).first():
-=======
     CODE_LENGTH = 5
     MAX_CODE_ATTEMPTS = 5
 
@@ -102,12 +92,10 @@
                 random.choices(string.ascii_letters + string.digits, k=cls.CODE_LENGTH)
             )
             if not cls.query.filter_by(custom_game_code=code).first():
->>>>>>> b1e864ac
+
                 return code
         raise RuntimeError("Failed to generate a unique game code.")
 
-<<<<<<< HEAD
-=======
     def __init__(self, **kwargs):
         super().__init__(**kwargs)
         if not self.custom_game_code:
@@ -126,7 +114,6 @@
                     "Failed to assign a unique custom_game_code after retries."
                 )
 
->>>>>>> b1e864ac
     @property
     def twitter_url(self):
         """Return the Twitter URL for the game."""
