export function getCSRFToken() {
  const el = document.querySelector('meta[name="csrf-token"]');
  return el ? el.getAttribute('content') : '';
}

export function isDebugMode() {
  const meta = document.querySelector('meta[name="debug-mode"]');
  return meta?.getAttribute('content') === 'true';
}

export async function fetchJson(url, options = {}) {
  const opts = { credentials: 'same-origin', ...options };
  const res = await fetch(url, opts);
  const json = await res.json().catch(() => ({}));
  return { status: res.status, json };
}

export async function csrfFetchJson(url, options = {}) {
  const headers = { ...(options.headers || {}) };
  if (!isDebugMode()) {
    headers['X-CSRF-Token'] = getCSRFToken();
  }
  return fetchJson(url, { ...options, headers });
}

export function escapeHTML(str) {
  return String(str)
    .replace(/&/g, '&amp;')
    .replace(/</g, '&lt;')
    .replace(/>/g, '&gt;')
    .replace(/"/g, '&quot;')
    .replace(/'/g, '&#039;');
}
<<<<<<< HEAD
=======

// backwards compatibility
if (typeof window !== 'undefined') {
  window.getCSRFToken = getCSRFToken;
  window.isDebugMode = isDebugMode;
  window.fetchJson = fetchJson;
  window.csrfFetchJson = csrfFetchJson;
  window.escapeHTML = escapeHTML;
}
>>>>>>> 0c5a1447
<|MERGE_RESOLUTION|>--- conflicted
+++ resolved
@@ -30,16 +30,4 @@
     .replace(/>/g, '&gt;')
     .replace(/"/g, '&quot;')
     .replace(/'/g, '&#039;');
-}
-<<<<<<< HEAD
-=======
-
-// backwards compatibility
-if (typeof window !== 'undefined') {
-  window.getCSRFToken = getCSRFToken;
-  window.isDebugMode = isDebugMode;
-  window.fetchJson = fetchJson;
-  window.csrfFetchJson = csrfFetchJson;
-  window.escapeHTML = escapeHTML;
-}
->>>>>>> 0c5a1447
+}