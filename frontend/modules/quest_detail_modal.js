<<<<<<< HEAD
import { openModal } from './modal_common.js';
=======

import { resetModalContent } from './modal_common.js';
>>>>>>> 4c4a3ba2
/* ------------------------------------------------------------------ */
/*  HELPER: read meta-content                                         */
/* ------------------------------------------------------------------ */
function meta(name) {
  const tag = document.querySelector(`meta[name="${name}"]`);
  return tag ? tag.content : '';
}

/*  Current user ID and CSRF token pulled from <meta> tags.           */
const CURRENT_USER_ID = Number(meta('current-user-id') || 0);
const CSRF_TOKEN = getCSRFToken();
const PLACEHOLDER_IMAGE = window.PLACEHOLDER_IMAGE || meta('placeholder-image');
window.PLACEHOLDER_IMAGE = PLACEHOLDER_IMAGE;

/* ------------------------------------------------------------------ */
/*  OPEN QUEST DETAIL MODAL                                           */
/* ------------------------------------------------------------------ */
export function openQuestDetailModal(questId) {
  resetModalContent();

  fetch(`/quests/detail/${questId}/user_completion`, { credentials: 'same-origin' })
    .then(r => r.json())
    .then(data => {
      const { quest, userCompletion, canVerify, nextEligibleTime } = data;
      if (
        !populateQuestDetails(
          quest,
          userCompletion.completions,
          canVerify,
          questId,
          nextEligibleTime
        )
      ) {
        console.error('populateQuestDetails – required element missing');
        return;
      }

      ensureDynamicElementsExistAndPopulate(
        quest,
        userCompletion.completions,
        nextEligibleTime,
        canVerify
      );

      openModal('questDetailModal');
      lazyLoadImages();
      fetchQuestSubmissions(questId);
    })
    .catch(err => {
      console.error('Error opening quest detail modal:', err);
      alert('Sign in to view quest details.');
    });
}

function refreshQuestDetailModal(questId) {
  fetch(`/quests/detail/${questId}/user_completion`, { credentials: 'same-origin' })
    .then(r => r.json())
    .then(data => {
      const { quest, userCompletion, canVerify, nextEligibleTime } = data;
      if (
        !populateQuestDetails(
          quest,
          userCompletion.completions,
          canVerify,
          questId,
          nextEligibleTime
        )
      ) {
        console.error('populateQuestDetails – required element missing');
        return;
      }

      ensureDynamicElementsExistAndPopulate(
        quest,
        userCompletion.completions,
        nextEligibleTime,
        canVerify
      );

      lazyLoadImages();
      fetchQuestSubmissions(questId);
    })
    .catch(err => {
      console.error('Failed to refresh quest detail modal:', err);
    });
}


function lazyLoadImages() {
    const images = document.querySelectorAll('img.lazyload');
    const imageObserver = new IntersectionObserver((entries, observer) => {
        entries.forEach(entry => {
            if (entry.isIntersecting) {
                const img = entry.target;
                img.src = img.getAttribute('data-src');
                img.classList.remove('lazyload');
                observer.unobserve(img);
            }
        });
    });

    images.forEach(img => {
        imageObserver.observe(img);
    });
}

function populateQuestDetails(quest, userCompletionCount, canVerify, questId, nextEligibleTime) {
    const completeText = userCompletionCount >= quest.completion_limit ? " - complete" : "";
    const elements = {
        'modalQuestTitle': document.getElementById('modalQuestTitle'),
        'modalQuestDescription': document.getElementById('modalQuestDescription'),
        'modalQuestTips': document.getElementById('modalQuestTips'),
        'modalQuestPoints': document.getElementById('modalQuestPoints'),
        'modalQuestCompletionLimit': document.getElementById('modalQuestCompletionLimit'),
        'modalQuestBadgeAwarded': document.getElementById('modalQuestBadgeAwarded'),
        'modalQuestCategory': document.getElementById('modalQuestCategory'),
        'modalQuestVerificationType': document.getElementById('modalQuestVerificationType'),
        'modalQuestBadgeImage': document.getElementById('modalQuestBadgeImage'),
        'modalQuestCompletions': document.getElementById('modalQuestCompletions'),
        'modalCountdown': document.getElementById('modalCountdown')
    };

    for (let key in elements) {
        if (!elements[key]) {
            console.error(`Error: Missing element ${key}`);
            return false;
        }
    }

    elements['modalQuestTitle'].innerText = `${quest.title}${completeText}`;
    elements['modalQuestDescription'].textContent = quest.description;
    elements['modalQuestTips'].textContent = quest.tips || 'No tips available';
    elements['modalQuestPoints'].innerText = `${quest.points}`;
    elements['modalQuestCategory'].innerText = quest.category || 'No category set';
    
    const completionText = quest.completion_limit > 1 ? `${quest.completion_limit} times` : `${quest.completion_limit} time`;
    elements['modalQuestCompletionLimit'].innerText = `${completionText} ${quest.frequency}`;

    const completionTextAward = quest.badge_awarded > 1 ? `${quest.badge_awarded} times` : `${quest.badge_awarded} time`;
    if (quest.badge_awarded != null) {
        elements['modalQuestBadgeAwarded'].innerText = `After ${completionTextAward}`;
    } else {
        elements['modalQuestBadgeAwarded'].innerText = 'No badge awarded';
    }
    switch (quest.verification_type) {
        case 'photo_comment':
            elements['modalQuestVerificationType'].innerText = "Must upload a photo to earn points! Comment optional.";
            break;
        case 'photo':
            elements['modalQuestVerificationType'].innerText = "Must upload a photo to earn points!";
            break;
        case 'comment':
            elements['modalQuestVerificationType'].innerText = "Must upload a comment to earn points!";
            break;
        case 'qr_code':
            elements['modalQuestVerificationType'].innerText = "Find the QR code and post a photo to earn points!";
            break;
        default:
            elements['modalQuestVerificationType'].innerText = 'Not specified';
            break;
    }

    const badgeImagePath = quest.badge && quest.badge.image ? `/static/images/badge_images/${quest.badge.image}` : PLACEHOLDER_IMAGE;
    elements['modalQuestBadgeImage'].setAttribute('data-src', badgeImagePath);
    elements['modalQuestBadgeImage'].src = PLACEHOLDER_IMAGE;
    elements['modalQuestBadgeImage'].classList.add('lazyload');
    elements['modalQuestBadgeImage'].alt = quest.badge && quest.badge.name ? `Badge: ${quest.badge.name}` : 'Default Badge';

    elements['modalQuestCompletions'].innerText = `Total Completions: ${userCompletionCount}`;

    const nextAvailableTime = nextEligibleTime && new Date(nextEligibleTime);
    if (!canVerify && nextAvailableTime && nextAvailableTime > new Date()) {
        elements['modalCountdown'].innerText = `Next eligible time: ${nextAvailableTime.toLocaleString()}`;
        elements['modalCountdown'].style.color = 'red';
    } else {
        elements['modalCountdown'].innerText = "You are currently eligible to verify!";
        elements['modalCountdown'].style.color = 'green';
    }

    manageVerificationSection(questId, canVerify, quest.verification_type, nextEligibleTime);
    return true;
}

function ensureDynamicElementsExistAndPopulate(quest, userCompletionCount, nextEligibleTime, canVerify) {
    const parentElement = document.querySelector('.user-quest-data');

    const dynamicElements = [
        { id: 'modalQuestCompletions', value: `${userCompletionCount || 0}` },
        { id: 'modalCountdown', value: "" }
    ];

    dynamicElements.forEach(elem => {
        let element = document.getElementById(elem.id);
        if (!element) {
            element = document.createElement('p');
            element.id = elem.id;
            parentElement.appendChild(element);
        }
        element.innerText = elem.value;
    });

    updateCountdownElement(document.getElementById('modalCountdown'), nextEligibleTime, canVerify);
}

function updateCountdownElement(countdownElement, nextEligibleTime, canVerify) {
    if (!canVerify && nextEligibleTime) {
        const nextTime = new Date(nextEligibleTime);
        const now = new Date();
        if (nextTime > now) {
            const timeDiffMs = nextTime - now;
            countdownElement.innerText = `Next eligible time: ${formatTimeDiff(timeDiffMs)}`;
        } else {
            countdownElement.innerText = "You are currently eligible to verify!";
        }
    } else {
        countdownElement.innerText = "You are currently eligible to verify!";
    }
}

function formatTimeDiff(ms) {
    const seconds = Math.floor((ms / 1000) % 60);
    const minutes = Math.floor((ms / (1000 * 60)) % 60);
    const hours = Math.floor((ms / (1000 * 60 * 60)) % 24);
    const days = Math.floor(ms / (1000 * 60 * 60 * 24));
    return `${days}d ${hours}h ${minutes}m ${seconds}s`;
}

function manageVerificationSection(questId, canVerify, verificationType, nextEligibleTime) {
    const userQuestData = document.querySelector('.user-quest-data');
    userQuestData.innerHTML = '';

    if (canVerify) {
        const verifyForm = document.createElement('div');
        verifyForm.id = `verifyQuestForm-${questId}`;
        verifyForm.className = 'verify-quest-form';
        verifyForm.style.display = 'block';

        const formHTML = getVerificationFormHTML(
          verificationType.trim().toLowerCase(),
          questId
        );
        verifyForm.innerHTML = formHTML;
        userQuestData.appendChild(verifyForm);

        setupSubmissionForm(questId);
    }
}

function getVerificationFormHTML(verificationType, questId) {
  // container + heading ------------------------------------------------------
  let formHTML = `
    <form enctype="multipart/form-data" class="epic-form" method="post" action="/quests/quest/${questId}/submit">
      <input type="hidden" name="csrf_token" value="${CSRF_TOKEN}">
      <h2 style="text-align:center;">Verify Your Quest</h2>
  `;

  switch (verificationType) {
    /* ─────────────────────────────── PHOTO ONLY ─────────────────────────── */
    case 'photo':
      formHTML += `
        <div class="form-group">
          <label for="image" class="epic-label">Upload a Photo</label>
          <input type="file" id="image" name="image"
                 class="epic-input" accept="image/*" required>
        </div>
        <div class="form-group">
          <button type="submit">Submit Verification</button>
        </div>
      `;
      break;

    /* ─────────────────────────────── COMMENT ONLY ───────────────────────── */
    case 'comment':
      formHTML += `
        <div class="form-group">
          <label for="verificationComment" class="epic-label">Enter a Comment</label>
          <textarea id="verificationComment" name="verificationComment"
                    class="epic-textarea" placeholder="Enter a comment..." required></textarea>
        </div>
        <div class="form-group">
          <button type="submit">Submit Verification</button>
        </div>
      `;
      break;

    /* ──────────────────────────── PHOTO + COMMENT ───────────────────────── */
    case 'photo_comment':
      formHTML += `
        <div class="form-group">
          <label for="image" class="epic-label">Upload a Photo</label>
          <input type="file" id="image" name="image"
                 class="epic-input" accept="image/*" required>
        </div>
        <div class="form-group">
          <label for="verificationComment" class="epic-label">Enter a Comment (optional)</label>
          <textarea id="verificationComment" name="verificationComment"
                    class="epic-textarea" placeholder="Enter a comment..."></textarea>
        </div>
        <div class="form-group">
          <button type="submit">Submit Verification</button>
        </div>
      `;
      break;

    /* ─────────────────────────────── VIDEO ─────────────────────────────── */
    case 'video':
      formHTML += `
        <div class="form-group">
          <label for="video" class="epic-label">Upload a Video</label>
          <input type="file" id="video" name="video"
                 class="epic-input" accept="video/*" required>
        </div>
        <div class="form-group">
          <label for="verificationComment" class="epic-label">Add a Comment (optional)</label>
          <textarea id="verificationComment" name="verificationComment"
                    class="epic-textarea" placeholder="Enter an optional comment..."></textarea>
        </div>
        <div class="form-group">
          <button type="submit">Submit Verification</button>
        </div>
      `;
      break;

    /* ───────────────────────────────── QR CODE ──────────────────────────── */
    case 'qr_code':
      formHTML += `<p class="epic-message">Find and scan the QR code. No submission required here.</p>`;
      break;

    /* ─────────────────────────────────  PAUSE  ──────────────────────────── */
    case 'pause':
      formHTML += `<p class="epic-message">Quest is currently paused.</p>`;
      break;

    /* ───────────────────────────── DEFAULT / ERROR ──────────────────────── */
    default:
      formHTML += `<p class="epic-message">Submission requirements are not set correctly.</p>`;
      break;
  }

  /* close form ------------------------------------------------------------- */
  formHTML += '</form>';
  return formHTML;
}


function toggleVerificationForm(questId) {
    const verifyForm = document.getElementById(`verifyQuestForm-${questId}`);
    verifyForm.style.display = verifyForm.style.display === 'none' ? 'block' : 'none';
}

function setupSubmissionForm(questId) {
    const container = document.getElementById(`verifyQuestForm-${questId}`);
    if (!container) {
        console.error("Form container not found for quest ID:", questId);
        return;
    }

    const form = container.querySelector('form');
    if (!form) {
        console.error("Form element missing for quest ID:", questId);
        return;
    }

    form.addEventListener('submit', function(event) {
        submitQuestDetails(event, questId);
    });
}

function verifyQuest(questId) {
    const verifyForm = document.getElementById(`verifyQuestForm-${questId}`);
    if (verifyForm.style.display === 'none' || verifyForm.style.display === '') {
        verifyForm.style.display = 'block';
    } else {
        verifyForm.style.display = 'none';
    }
}

function toggleLink(el, url) {
    if (!el) return;
    if (url && url.trim()) {
        el.href = url;
        el.style.display = 'inline';
    } else {
        el.style.display = 'none';
    }
}

function updateScoreboard(totalPoints) {
    if (!totalPoints) return;
    const el = document.getElementById('total-points');
    if (el) el.innerText = `Total Completed Points: ${totalPoints}`;
}

function updateQuestRowCounts(questId, personalCount, totalCount) {
    const row = document.querySelector(`#questTableBody tr[data-quest-id="${questId}"]`);
    if (!row) return;
    const cells = row.querySelectorAll('.quest-stats-cell');
    if (cells.length >= 2) {
        cells[0].innerText = personalCount;
        cells[1].innerText = totalCount;
    }
}

function updateSocialLinks(data) {
    toggleLink(document.getElementById('twitterLink'), data.twitter_url);
    toggleLink(document.getElementById('facebookLink'), data.fb_url);
    toggleLink(document.getElementById('instagramLink'), data.instagram_url);
}

let isSubmitting = false;

async function submitQuestDetails(event, questId) {
  event.preventDefault();
  if (isSubmitting) return;
  isSubmitting = true;
  const submitBtn = event.target.querySelector('[type="submit"]');
  if (submitBtn) submitBtn.disabled = true;

  try {
    const fileInput = event.target.querySelector('input[type="file"]');
    const file      = fileInput ? fileInput.files[0] : null;
    if (file && file.type.startsWith('video/') && file.size > 10 * 1024 * 1024) {
      alert('Video must be 10 MB or smaller.');
      return;
    }
    if (file && file.type.startsWith('image/') && file.size > 8 * 1024 * 1024) {
      alert('Image must be 8 MB or smaller.');
      return;
    }

    const formData = new FormData(event.target);
    formData.append('user_id', CURRENT_USER_ID);

    const res = await fetch(`/quests/quest/${questId}/submit`, {
      method:      'POST',
      body:        formData,
      credentials: 'same-origin',
      headers:     { 'X-CSRFToken': CSRF_TOKEN }
    });

    if (!res.ok) {
      if (res.status === 403) {
        const d = await res.json();
        if (d.message === 'This quest cannot be completed outside of the game dates') {
          throw new Error('The game has ended and you can no longer submit quests. Join a new game in the game dropdown menu.');
        }
        throw new Error(d.message || `Server responded with status ${res.status}`);
      }
      throw new Error(`Server responded with status ${res.status}`);
    }

    const data = await res.json();
    if (!data.success) throw new Error(data.message);

    updateScoreboard(data.total_points);
    updateSocialLinks(data);
    updateQuestRowCounts(questId, data.new_completion_count, data.total_completion_count);

    refreshQuestDetailModal(questId);
    event.target.reset();
  } catch (err) {
    console.error('Submission error:', err);
    alert(`Error during submission: ${err.message}`);
  } finally {
    isSubmitting = false;
    if (submitBtn) submitBtn.disabled = false;
  }
}

/**********************************************************************
 *  2. fetchQuestSubmissions                                          *
 **********************************************************************/
async function fetchQuestSubmissions(questId) {
  try {
    const res = await fetch(`/quests/quest/${questId}/submissions`, {
      method:      'GET',
      credentials: 'same-origin'
    });
    if (!res.ok) throw new Error(`Server responded with status ${res.status}`);
    const submissions = await res.json();

    const twitterLink   = document.getElementById('twitterLink');
    const facebookLink  = document.getElementById('facebookLink');
    const instagramLink = document.getElementById('instagramLink');

    if (submissions && submissions.length) {
      const s              = submissions[0];   // newest submission
      const imgEl          = document.getElementById('submissionImage');
      const vidEl          = document.getElementById('submissionVideo');
      const vidSrc         = document.getElementById('submissionVideoSource');
      const commentEl      = document.getElementById('submissionComment');
      const profileLink    = document.getElementById('submitterProfileLink');
      const profileImg     = document.getElementById('submitterProfileImage');
      const profileCaption = document.getElementById('submitterProfileCaption');

      if (s.video_url) {
        imgEl.hidden = true;
        vidEl.hidden = false;
        vidSrc.src   = s.video_url;
        vidEl.load();
      } else {
        vidEl.hidden = true;
        imgEl.hidden = false;
        imgEl.src    = s.image_url || PLACEHOLDER_IMAGE;
      }
      commentEl.textContent = s.comment || 'No comment provided.';

      profileLink.href   = `/profile/${s.user_id}`;
      profileImg.src     = s.user_profile_picture || PLACEHOLDER_IMAGE;
      profileCaption.textContent =
        s.user_display_name || s.user_username || `User ${s.user_id}`;

      updateSocialLinks(s);
    } else {
      [twitterLink, facebookLink, instagramLink].forEach(el => {
        if (el) el.style.display = 'none';
      });
    }

    const gallery = submissions
      .slice()                       // clone
      .reverse()                     // newest first
      .map(sub => ({
        id:                  sub.id,
        url:                 sub.image_url || (sub.video_url ? null : PLACEHOLDER_IMAGE),
        video_url:           sub.video_url,
        alt:                 'Submission Image',
        comment:             sub.comment,
        user_id:             sub.user_id,
        user_display_name:   sub.user_display_name,
        user_username:       sub.user_username,
        user_profile_picture: sub.user_profile_picture,
        twitter_url:         sub.twitter_url,
        fb_url:              sub.fb_url,
        instagram_url:       sub.instagram_url,
        quest_id:            questId
      }));

    distributeImages(gallery);
  } catch (err) {
    console.error('Failed to fetch submissions:', err);
    alert('Could not load submissions. Please try again.');
  }
}

function isValidImageUrl(url) {
    if (!url) {
        console.error(`Invalid URL detected: ${url}`);
        return false;
    }
    try {
        if (url.startsWith("/")) {
            return true;
        }
        const parsedUrl = new URL(url);
        if (parsedUrl.protocol === "http:" || parsedUrl.protocol === "https:") {
            const allowedExtensions = ['.jpg', '.jpeg', '.png', '.gif', '.webp'];
            return allowedExtensions.some(ext => parsedUrl.pathname.toLowerCase().endsWith(ext));
        }
    } catch (e) {
        console.error(`Invalid URL detected: ${url}`);
        return false;
    }
    return false;
}

function distributeImages(images) {
    const board = document.getElementById('submissionBoard');
    board.innerHTML = '';

    const rawFallbackRaw =
        document.getElementById('questDetailModal')
                .getAttribute('data-placeholder-url') ||
        PLACEHOLDER_IMAGE;
    const rawFallback = isValidImageUrl(rawFallbackRaw) ? rawFallbackRaw : PLACEHOLDER_IMAGE;

    const isLocal   = url => url.startsWith('/static/');
    const localPath = url => url.replace(/^\/static\//, '');    // “images/foo.webp”
    const onScreenW = window.innerWidth <= 480 ? 70 : 100;      // how wide it’s DRAWN
    const reqWidth  = onScreenW * (window.devicePixelRatio || 2); // 2× for sharpness

    images.forEach(imgData => {
        let thumb;
        if (imgData.video_url) {
            thumb = document.createElement('video');
            thumb.src = imgData.video_url;
            thumb.preload = 'metadata';
            thumb.muted = true;
            thumb.playsInline = true;
            thumb.style.objectFit = 'cover';
        } else {
            thumb = document.createElement('img');
            const rawSrc = isValidImageUrl(imgData.url) ? imgData.url : rawFallback;
            const thumbSrc = isLocal(rawSrc)
                ? `/resize_image?path=${encodeURIComponent(localPath(rawSrc))}&width=${reqWidth}`
                : rawSrc;
            thumb.setAttribute('data-src', thumbSrc);
            thumb.classList.add('lazyload');
            thumb.alt = imgData.alt || 'Submission Image';
        }

        thumb.style.width = `${onScreenW}px`;
        thumb.style.height = 'auto';
        thumb.style.marginRight = '10px';

        if (imgData.video_url) {
            // no lazy load for videos
        } else {
            thumb.onerror = () => {
                if (isLocal(rawFallback)) {
                    thumb.src = `/resize_image?path=${encodeURIComponent(localPath(rawFallback))}&width=${reqWidth}`;
                } else {
                    thumb.src = rawFallback;
                }
            };
        }

        thumb.onclick = () => showSubmissionDetail(imgData);
        board.appendChild(thumb);
    });

    lazyLoadImages();
}

function toggleContent(element) {
    const contents = element.querySelectorAll("span, img");
    contents.forEach(content => {
        content.classList.toggle("hidden");
    });
}


// Expose globally for inline handlers
window.openQuestDetailModal = openQuestDetailModal;
window.refreshQuestDetailModal = refreshQuestDetailModal;
<|MERGE_RESOLUTION|>--- conflicted
+++ resolved
@@ -1,9 +1,6 @@
-<<<<<<< HEAD
 import { openModal } from './modal_common.js';
-=======
-
 import { resetModalContent } from './modal_common.js';
->>>>>>> 4c4a3ba2
+
 /* ------------------------------------------------------------------ */
 /*  HELPER: read meta-content                                         */
 /* ------------------------------------------------------------------ */
