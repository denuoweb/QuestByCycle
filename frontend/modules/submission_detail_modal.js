<<<<<<< HEAD
import { openModal } from './modal_common.js';
=======
import { resetModalContent } from './modal_common.js';
>>>>>>> 4c4a3ba2

document.addEventListener('DOMContentLoaded', () => {

  const $    = s => document.querySelector(s);
  const modal = $('#submissionDetailModal');
  if (!modal) return; // Modal not included

  const csrf = () => getCSRFToken();
  const PLACEHOLDER_IMAGE = document.querySelector('meta[name="placeholder-image"]').getAttribute('content');

  window.showSubmissionDetail = function(image) {
    const modal = $('#submissionDetailModal');
    modal.dataset.submissionId = image.id;
    modal.dataset.questId = image.quest_id || '';

    const me      = Number(modal.dataset.currentUserId);
    const isOwner = Number(image.user_id) === me;
    const isAdmin = modal.dataset.isAdmin === 'True' || modal.dataset.isAdmin === 'true';


    // ── NEW: grab your photo-edit controls ──
    const editPhotoBtn      = $('#editPhotoBtn');
    const photoEditControls = $('#photoEditControls');
    const photoInput        = $('#submissionPhotoInput');
    const savePhotoBtn      = $('#savePhotoBtn');
    const cancelPhotoBtn    = $('#cancelPhotoBtn');
    const deleteBtn         = $('#deleteSubmissionBtn');

    // show/hide the “Change Photo” button and delete button
    editPhotoBtn.hidden      = !isOwner;
    deleteBtn.hidden         = !(isOwner || isAdmin);
    photoEditControls.hidden = true;

    // wire the click to reveal the file picker
    editPhotoBtn.addEventListener('click', () => {
      photoEditControls.hidden = false;
      editPhotoBtn.hidden      = true;
    });

    // cancel → hide picker, restore button
    cancelPhotoBtn.addEventListener('click', () => {
      photoInput.value         = '';
      photoEditControls.hidden = true;
      editPhotoBtn.hidden      = false;
    });

    // delete the submission with confirmation
    deleteBtn.addEventListener('click', () => {
      if (!confirm('Are you sure you want to delete this submission?')) return;
      const id = modal.dataset.submissionId;
      fetch(`/quests/quest/delete_submission/${id}`, {
        method: 'DELETE',
        headers: { 'X-CSRF-Token': csrf() }
      })
        .then(r => r.json())
        .then(j => {
          if (!j.success) throw new Error(j.message || 'Delete failed');
          closeModal('submissionDetailModal');
          resetModalContent();
          if (modal.dataset.questId) {
            refreshQuestDetailModal(modal.dataset.questId);
          }
          alert('Submission deleted successfully.');
        })
        .catch(e => alert('Error deleting submission: ' + e.message));
    });

    // save → upload to server
    savePhotoBtn.addEventListener('click', () => {
      const id   = modal.dataset.submissionId;
      const file = photoInput.files[0];
      if (!file) return alert('Please select an image first.');
      if (file.type.startsWith('video/') && file.size > 10 * 1024 * 1024) {
        alert('Video must be 10 MB or smaller.');
        return;
      }
      if (file.type.startsWith('image/') && file.size > 8 * 1024 * 1024) {
        alert('Image must be 8 MB or smaller.');
        return;
      }

      const form = new FormData();
      if (file.type.startsWith('video/')) {
        form.append('video', file);
      } else {
        form.append('photo', file);
      }

      fetch(`/quests/submission/${id}/photo`, {
        method:      'PUT',
        credentials: 'same-origin',
        headers:     { 'X-CSRFToken': csrf() },
        body:        form
      })
      .then(r => r.json())
      .then(json => {
        if (!json.success) throw new Error(json.message || 'Upload failed');
        if (json.video_url) {
          $('#submissionImage').hidden = true;
          $('#submissionVideo').hidden = false;
          $('#submissionVideoSource').src = json.video_url;
          $('#submissionVideo').load();
        } else {
          $('#submissionVideo').hidden = true;
          $('#submissionImage').hidden = false;
          $('#submissionImage').src = json.image_url;
        }
        cancelPhotoBtn.click();
      })
      .catch(e => alert(e.message));
    });

    $('#submissionReplyEdit').hidden = isOwner;
    $('#postReplyBtn').hidden        = isOwner;
    $('#ownerNotice').hidden = !isOwner;

    const repliesSection = $('#submissionRepliesContainer');

    if (isOwner) {
      repliesSection.hidden = true;
    } else {
      repliesSection.hidden = false;
    }

  const el = {
      img                  : $('#submissionImage'),
      video                : $('#submissionVideo'),
      videoSource          : $('#submissionVideoSource'),
      imgOverlay           : $('#submitterProfileImageOverlay'),
      commentRead          : $('#submissionComment'),
      commentEdit          : $('#submissionCommentEdit'),
      readBox              : $('#commentReadButtons'),
      editBox              : $('#commentEditButtons'),
      editBtn              : $('#editCommentBtn'),
      profileImg           : $('#submitterProfileImage'),
      profileImgOverlay    : $('#submitterProfileImageOverlay'),
      profileCap           : $('#submitterProfileCaption'),
      profileLink          : $('#submitterProfileLink'),
      social: {
        tw : $('#twitterLink'),
        fb : $('#facebookLink'),
        ig : $('#instagramLink')
      }
    };

    // set picture & caption
    el.profileImg.src        = image.user_profile_picture || PLACEHOLDER_IMAGE;
    el.profileImgOverlay.src = el.profileImg.src;
    el.profileCap.textContent = image.user_display_name || image.user_username || '—';

    // wire up click on both the inline and overlay image
    el.profileLink.onclick   = e => {
      e.preventDefault();
      showUserProfileModal(image.user_id);
    };
    el.imgOverlay.parentElement.onclick = el.profileLink.onclick;

    // submission image & comment
    const placeholder = PLACEHOLDER_IMAGE;
    if (image.video_url) {
      el.img.hidden = true;
      el.video.hidden = false;
      el.videoSource.src = image.video_url;
      el.video.load();
    } else {
      el.video.hidden = true;
      el.img.hidden   = false;
      el.img.src = image.url || placeholder;
    }
    el.commentRead.textContent = image.comment || 'No comment provided.';

    // social links
    ['tw','fb','ig'].forEach(k=>{
      const prop = k==='tw'?'twitter_url':k==='fb'?'fb_url':'instagram_url';
      try {
        new URL(image[prop]);
        el.social[k].href = image[prop];
        el.social[k].style.display = 'inline-block';
      } catch {
        el.social[k].style.display = 'none';
      }
    });

    // edit controls
    if (isOwner) {
      el.editBtn.hidden = false;
      el.readBox.hidden = false;
    } else {
      el.editBtn.hidden      =
      el.readBox.hidden      =
      el.commentEdit.hidden  =
      el.editBox.hidden      = true;
    }

    loadSubmissionDetails();
    openModal('submissionDetailModal');
  };

  // comment editing
  $('#editCommentBtn').addEventListener('click', () => {
    $('#submissionCommentEdit').value = $('#submissionComment').textContent.trim();
    toggleEdit(true);
  });

  $('#saveCommentBtn').addEventListener('click', () => {
    const id = $('#submissionDetailModal').dataset.submissionId;
    fetch(`/quests/submission/${id}/comment`, {
      method:      'PUT',
      credentials: 'same-origin',
      headers: {
        'Content-Type':'application/json',
        'X-CSRFToken' : csrf()
      },
      body: JSON.stringify({ comment: $('#submissionCommentEdit').value.trim() })
    })
    .then(r=>{ if(!r.ok) throw new Error(r.status); return r.json() })
    .then(j=>{
      if(!j.success) throw new Error(j.message||'Save failed');
      $('#submissionComment').textContent = j.comment||'No comment provided.';
      toggleEdit(false);
    })
    .catch(e=>alert(`Could not save comment: ${e.message}`));
  });

  $('#cancelCommentBtn').addEventListener('click', () => toggleEdit(false));
  function toggleEdit(on){
    $('#submissionComment').hidden      = on;
    $('#commentReadButtons').hidden     = on;
    $('#submissionCommentEdit').hidden  = !on;
    $('#commentEditButtons').hidden     = !on;
  }


  // load like + replies
  function loadSubmissionDetails(){
    const id = $('#submissionDetailModal').dataset.submissionId;
    if(!id) return;

    fetch(`/quests/submissions/${id}`, { credentials:'same-origin' })
      .then(r=>r.json())
      .then(d=>{
        $('#submissionLikeCount').textContent = d.like_count||0;
        $('#submissionLikeBtn').classList.toggle('active', d.liked_by_current_user);
      });

      fetch(`/quests/submission/${id}/replies`, { credentials:'same-origin' })
        .then(r=>r.json())
        .then(d=>{
          const list = $('#submissionRepliesList');
          list.innerHTML = '';
        d.replies.forEach(rep => {
          const div = document.createElement('div');
          div.className = 'reply mb-1';

          // Render the reply author as a clickable link
          div.innerHTML = `
            <a href="#" class="reply-user-link" data-user-id="${rep.user_id}">
              <strong>${rep.user_display}</strong>
            </a>: ${rep.content}
          `;

          // Wire up profile-opening
          const userLink = div.querySelector('.reply-user-link');
          userLink.addEventListener('click', e => {
            e.preventDefault();
            showUserProfileModal(rep.user_id);
          });

          list.appendChild(div);
        });

        const textarea = $('#submissionReplyEdit');
        const btn = $('#postReplyBtn');
        const existingMessage = $('#replyLimitMessage');
        if (d.replies.length >= 10) {
          textarea.disabled = true;
          btn.disabled = true;
          if (!existingMessage) {
            const msg = document.createElement('div');
            msg.id = 'replyLimitMessage';
            msg.className = 'text-muted mt-2';
            msg.textContent = 'Maximum replies reached, sorry.';
            textarea.parentNode.insertBefore(msg, textarea);
          }
        } else {
          textarea.disabled = false;
          btn.disabled = false;
          if (existingMessage) existingMessage.remove();
        }
      });
  }


  // like/unlike
  $('#submissionLikeBtn').addEventListener('click', () => {
    const btn   = $('#submissionLikeBtn');
    const id    = $('#submissionDetailModal').dataset.submissionId;
    const liked = btn.classList.contains('active');

    fetch(`/quests/submission/${id}/like`, {
      method:     liked? 'DELETE' : 'POST',
      credentials:'same-origin',
      headers: {
        'Content-Type':'application/json',
        'X-CSRFToken' : csrf()
      }
    })
    .then(r=>{ if(!r.ok) throw new Error(r.status); return r.json() })
    .then(j=>{
      if(!j.success) throw new Error('Like failed');
      $('#submissionLikeCount').textContent = j.like_count;
      btn.classList.toggle('active', j.liked);
    })
    .catch(e=>alert(e.message));
  });

  // post a reply
  $('#postReplyBtn').addEventListener('click', () => {
    const id      = $('#submissionDetailModal').dataset.submissionId;
    const textarea= $('#submissionReplyEdit');
    const btn     = $('#postReplyBtn');
    const content = textarea.value.trim();
    if(!id||!content) return;

    fetch(`/quests/submission/${id}/replies`, {
      method:      'POST',
      credentials: 'same-origin',
      headers: {
        'Content-Type':'application/json',
        'X-CSRFToken' : csrf()
      },
      body: JSON.stringify({ content })
    })
    .then(r => r.json().then(j => ({ ok: r.ok, status: r.status, body: j })))
    .then(({ ok, status, body }) => {
      if (!body.success) {
        // if it’s the “limit reached” response, disable the form and show the message
        if (body.message === 'Reply limit of 10 reached') {
          disableReplyForm();
          return;
        }
        // otherwise it might be a duplicate reply
        if (status === 409 && body.message === 'Duplicate reply') {
          return alert('You have already posted that exact reply.');
        }
        throw new Error(body.message || 'Error');
      }

      // success → inject the new reply
      const list = $('#submissionRepliesList');
      const div = document.createElement('div');
      div.className = 'reply mb-1';
      div.innerHTML = `<strong>${body.reply.user_display}</strong>: ${body.reply.content}`;
      list.insertBefore(div, list.firstChild);

      textarea.value = '';

      // if we’ve just hit 10, disable and show the limit message
      if (list.children.length >= 10) {
        disableReplyForm();
      }
    })
    .catch(e => alert(e.message));
  });

  // helper to hide the form & show a “max replies” notice
  function disableReplyForm() {
    const textarea = $('#submissionReplyEdit');
    const btn      = $('#postReplyBtn');
    textarea.disabled = true;
    btn.disabled      = true;
    if (!$('#replyLimitMessage')) {
      const msg = document.createElement('div');
      msg.id = 'replyLimitMessage';
      msg.className = 'text-muted mt-2';
      msg.textContent = 'Maximum replies reached, sorry.';
      textarea.parentNode.insertBefore(msg, textarea);
    }
  }
});
<|MERGE_RESOLUTION|>--- conflicted
+++ resolved
@@ -1,8 +1,5 @@
-<<<<<<< HEAD
 import { openModal } from './modal_common.js';
-=======
 import { resetModalContent } from './modal_common.js';
->>>>>>> 4c4a3ba2
 
 document.addEventListener('DOMContentLoaded', () => {
 
