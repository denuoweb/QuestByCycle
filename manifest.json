{
    "name": "QuestByCycle",
    "short_name": "QuestCycle",
    "description": "Photo sharing cycling app promoting environmental sustainability.",
    "start_url": "/",
    "scope": "/",
    "theme_color": "#D0E6B5",
    "background_color": "#f0f0f0",
    "display": "standalone",
    "handle_links": "preferred",
    "display_override": ["window-controls-overlay", "standalone"],
    "launch_handler": {
        "client_mode": "focus-existing"
    },
    "icons": [
        {
            "src": "/static/icons/icon_48x48.webp",
            "sizes": "48x48",
            "type": "image/webp"
        },
        {
            "src": "/static/icons/icon_96x96.webp",
            "sizes": "96x96",
            "type": "image/webp"
        },
        {
            "src": "/static/icons/icon_192x192.webp",
            "sizes": "192x192",
            "type": "image/webp"
        },
        {
            "src": "/static/icons/icon_512x512.webp",
            "sizes": "512x512",
            "type": "image/webp"
        },
        {
            "src": "/static/icons/icon_512x512.png",
            "sizes": "512x512",
            "type": "image/png"
        },
        {
            "src": "/static/icons/apple-touch-icon-180x180.png",
            "sizes": "180x180",
            "type": "image/png"
        }
    ],
<<<<<<< HEAD
    "share_target": {
        "action": "/share-target",
        "method": "POST",
        "enctype": "multipart/form-data",
        "params": {
            "title": "title",
            "text": "text",
            "files": [
                {
                    "name": "file",
                    "accept": ["image/*"]
                }
            ]
        }
    }
=======
    "protocol_handlers": [
        {
            "protocol": "web+questbycycle",
            "url": "/protocol-handler?url=%s"
    "file_handlers": [
        {
            "action": "/",
            "name": "Image files",
            "accept": {
                "image/*": [".png", ".jpg", ".jpeg", ".webp"]
            }
        }
    ]
>>>>>>> 01b9d610
}<|MERGE_RESOLUTION|>--- conflicted
+++ resolved
@@ -44,7 +44,6 @@
             "type": "image/png"
         }
     ],
-<<<<<<< HEAD
     "share_target": {
         "action": "/share-target",
         "method": "POST",
@@ -60,7 +59,7 @@
             ]
         }
     }
-=======
+}
     "protocol_handlers": [
         {
             "protocol": "web+questbycycle",
@@ -74,5 +73,4 @@
             }
         }
     ]
->>>>>>> 01b9d610
 }