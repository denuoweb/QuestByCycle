--- conflicted
+++ resolved
@@ -7,14 +7,11 @@
     "theme_color": "#D0E6B5",
     "background_color": "#f0f0f0",
     "display": "standalone",
-<<<<<<< HEAD
     "handle_links": "preferred",
-=======
     "display_override": ["window-controls-overlay", "standalone"],
     "launch_handler": {
         "client_mode": "focus-existing"
     },
->>>>>>> 5c647e8f
     "icons": [
         {
             "src": "/static/icons/icon_48x48.webp",
