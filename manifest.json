{
    "name": "QuestByCycle",
    "short_name": "QuestCycle",
    "description": "Photo sharing cycling app promoting environmental sustainability.",
    "start_url": "/",
    "scope": "/",
    "theme_color": "#D0E6B5",
    "background_color": "#f0f0f0",
    "display": "standalone",
    "handle_links": "preferred",
    "display_override": ["window-controls-overlay", "standalone"],
    "launch_handler": {
        "client_mode": "focus-existing"
    },
    "icons": [
        {
            "src": "/static/icons/icon_48x48.webp",
            "sizes": "48x48",
            "type": "image/webp"
        },
        {
            "src": "/static/icons/icon_96x96.webp",
            "sizes": "96x96",
            "type": "image/webp"
        },
        {
            "src": "/static/icons/icon_192x192.webp",
            "sizes": "192x192",
            "type": "image/webp"
        },
        {
            "src": "/static/icons/icon_512x512.webp",
            "sizes": "512x512",
            "type": "image/webp"
        },
        {
            "src": "/static/icons/icon_512x512.png",
            "sizes": "512x512",
            "type": "image/png"
        },
        {
            "src": "/static/icons/apple-touch-icon-180x180.png",
            "sizes": "180x180",
            "type": "image/png"
        }
    ],
<<<<<<< HEAD
    "protocol_handlers": [
        {
            "protocol": "web+questbycycle",
            "url": "/protocol-handler?url=%s"
=======
    "file_handlers": [
        {
            "action": "/",
            "name": "Image files",
            "accept": {
                "image/*": [".png", ".jpg", ".jpeg", ".webp"]
            }
>>>>>>> de2e9f7a
        }
    ]
}<|MERGE_RESOLUTION|>--- conflicted
+++ resolved
@@ -44,12 +44,10 @@
             "type": "image/png"
         }
     ],
-<<<<<<< HEAD
     "protocol_handlers": [
         {
             "protocol": "web+questbycycle",
             "url": "/protocol-handler?url=%s"
-=======
     "file_handlers": [
         {
             "action": "/",
@@ -57,7 +55,6 @@
             "accept": {
                 "image/*": [".png", ".jpg", ".jpeg", ".webp"]
             }
->>>>>>> de2e9f7a
         }
     ]
 }