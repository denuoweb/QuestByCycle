--- conflicted
+++ resolved
@@ -38,13 +38,8 @@
 openai                = "1.82.0"
 httpx                 = "0.28.1"
 httpcore              = "1.0.9"
-<<<<<<< HEAD
-pytz                  = "2025.2"
 tomli                 = "^2.0.1"
-=======
-# pytz replaced by Python's zoneinfo
-toml                  = "0.10.2"
->>>>>>> 1ff76fe2
+
 
 # ───── Development & testing ───────────────────────────────────────────
 pytest                = "^8.3.5"
