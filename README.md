--- conflicted
+++ resolved
@@ -117,18 +117,14 @@
    poetry install
    ```
 
-<<<<<<< HEAD
    Install Node dependencies and build the frontend assets:
    ```bash
    npm install
    npm run build
    ```
 
-   Copy `.env.example` to `.env` and adjust the values.
-=======
    Copy `.env.example` to `.env` and adjust the values. See
    [docs/DEVELOPER.md](docs/DEVELOPER.md#configuration) for a description of each option.
->>>>>>> e3fd2ebb
 
    Copy `gunicorn.conf.py.example` to `gunicorn.conf.py`.
 
